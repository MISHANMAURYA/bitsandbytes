name: Python package

on:
  push: {}
  pull_request:
    branches: [main]
    paths:
      - ".github/workflows/python-package.yml"
      - "bitsandbytes/**"
      - "csrc/**"
      - "include/**"
      - "tests/**"
      - "CMakeLists.txt"
      - "requirements*.txt"
      - "setup.py"
      - "pyproject.toml"
      - "pytest.ini"
  release:
    types: [published]
  workflow_dispatch: {} # Allow manual trigger

concurrency:
  group: ${{ github.workflow }}-${{ github.event.pull_request.number || github.ref }}
  cancel-in-progress: true

jobs:
  ##
  # This job matrix builds the non-CUDA versions of the libraries for all supported platforms.
  ##
  build-shared-libs:
    strategy:
      matrix:
        os: [ubuntu-latest, macos-latest, windows-latest]
        arch: [x86_64, aarch64]
        exclude:
          - os: windows-latest # This probably requires arm64 Windows agents
            arch: aarch64
          - os: ubuntu-latest # Temporary. Takes too long, not ready yet.
            arch: aarch64
    runs-on: ${{ matrix.os }} # One day, we could run them on native agents. Azure supports this now but it's planned only for Q3 2023 for hosted agents
    steps:
      - uses: actions/checkout@v4
      - name: Setup MSVC
        if: startsWith(matrix.os, 'windows')
        uses: ilammy/msvc-dev-cmd@v1.13.0 # to use cl
      - name: Build C++
        run: bash .github/scripts/build-cpu.sh
        env:
          build_os: ${{ matrix.os }}
          build_arch: ${{ matrix.arch }}
      - name: Upload build artifact
        uses: actions/upload-artifact@v4
        with:
          name: shared_library_${{ matrix.os }}_${{ matrix.arch }}
          path: output/*
          retention-days: 7
  ##
  # This job matrix builds the CUDA versions of the libraries for platforms that support CUDA (Linux x64/aarch64 + Windows x64)
  ##
  build-shared-libs-cuda:
    strategy:
      matrix:
        os: [ubuntu-latest, windows-latest]
        arch: [x86_64, aarch64]
        cuda_version:
          ["11.7.1", "11.8.0", "12.0.1", "12.1.1", "12.2.2", "12.3.2", "12.4.1", "12.5.0"]
        exclude:
          - os: windows-latest # This probably requires arm64 Windows agents
            arch: aarch64
          - os: ubuntu-latest # Temporary. Takes too long, not ready yet.
            arch: aarch64
    runs-on: ${{ matrix.os }} # One day, we could run them on native agents. Azure supports this now but it's planned only for Q3 2023 for hosted agents
    steps:
      - uses: actions/checkout@v4
        # Linux: We use Docker to build cross platform Cuda (aarch64 is built in emulation)
      - name: Set up Docker multiarch
        if: startsWith(matrix.os, 'ubuntu')
        uses: docker/setup-qemu-action@v2
        # Windows: We install Cuda on the agent (slow)
      - uses: Jimver/cuda-toolkit@v0.2.16
        if: startsWith(matrix.os, 'windows')
        id: cuda-toolkit
        with:
          cuda: ${{ matrix.cuda_version }}
          method: "network"
          sub-packages: '["nvcc","cudart","cusparse","cublas","thrust","nvrtc_dev","cublas_dev","cusparse_dev"]'
          linux-local-args: '["--toolkit"]'
          use-github-cache: false
      - name: Setup MSVC
        if: startsWith(matrix.os, 'windows')
        uses: ilammy/msvc-dev-cmd@v1.13.0 # to use cl
      - name: Build C++
        run: bash .github/scripts/build-cuda.sh
        env:
          build_os: ${{ matrix.os }}
          build_arch: ${{ matrix.arch }}
          cuda_version: ${{ matrix.cuda_version }}
      - name: Upload build artifact
        uses: actions/upload-artifact@v4
        with:
          name: shared_library_cuda_${{ matrix.os }}_${{ matrix.arch }}_${{ matrix.cuda_version }}
          path: output/*
          retention-days: 7
  build-shared-libs-rocm:
    strategy:
      matrix:
        os: [ubuntu-latest]
        arch: [x86_64]
<<<<<<< HEAD
        rocm_version:
          ["6.1.2"]
=======
>>>>>>> c8b4b33e
    runs-on: ${{ matrix.os }} # One day, we could run them on native agents. Azure supports this now but it's planned only for Q3 2023 for hosted agents
    steps:
      - uses: actions/checkout@v4
      - name: Set up Docker multiarch
        if: startsWith(matrix.os, 'ubuntu')
        uses: docker/setup-qemu-action@v2
      - name: Clean up disk space
        run: |
          sudo rm -rf /usr/share/dotnet
          sudo rm -rf /opt/ghc
          sudo rm -rf "/usr/local/share/boost"
          sudo rm -rf "$AGENT_TOOLSDIRECTORY"
      - name: Build C++
        run: bash .github/scripts/build-rocm.sh
        env:
          build_os: ${{ matrix.os }}
          build_arch: ${{ matrix.arch }}
<<<<<<< HEAD
          rocm_version: ${{ matrix.rocm_version }}
      - name: Upload build artifact
        uses: actions/upload-artifact@v4
        with:
          name: shared_library_rocm_${{ matrix.os }}_${{ matrix.arch }}_${{ matrix.rocm_version }}
          path: output/*
          retention-days: 7
=======
>>>>>>> c8b4b33e
  build-wheels:
    needs:
      - build-shared-libs
      - build-shared-libs-cuda
      - build-shared-libs-rocm
    strategy:
      matrix:
        os: [ubuntu-latest, macos-latest, windows-latest]
        # The specific Python version is irrelevant in this context as we are only packaging non-C extension
        # code. This ensures compatibility across Python versions, including Python 3.8, as compatibility is
        # dictated by the packaged code itself, not the Python version used for packaging.
        python-version: ["3.10"]
        arch: [x86_64, aarch64]
        exclude:
          - os: windows-latest # This probably requires arm64 Windows agents
            arch: aarch64
          - os: ubuntu-latest # Temporary. Takes too long, not ready yet.
            arch: aarch64
    runs-on: ${{ matrix.os }}
    steps:
      - uses: actions/checkout@v4
      - name: Download build artifact
        uses: actions/download-artifact@v4
        with:
          merge-multiple: true
          pattern: "shared_library*_${{ matrix.os }}_${{ matrix.arch }}*"
          path: output/
      - name: Copy correct platform shared library
        shell: bash
        run: |
          ls -lR output/
          cp output/${{ matrix.os }}/${{ matrix.arch }}/* bitsandbytes/
      - name: Set up Python ${{ matrix.python-version }}
        uses: actions/setup-python@v5
        with:
          python-version: ${{ matrix.python-version }}
          cache: pip
      - run: pip install build wheel
      - run: python -m build .
      - name: Determine and Set Platform Tag, then Tag Wheel
        shell: bash
        run: |
          PLATFORM_TAG=$(python .github/scripts/set_platform_tag.py "${{ matrix.arch }}")
          echo "PLATFORM_TAG=$PLATFORM_TAG"
          wheel tags --remove --abi-tag=none --python-tag=py3 --platform-tag=$PLATFORM_TAG dist/bitsandbytes-*.whl
      - name: Upload build artifact
        uses: actions/upload-artifact@v4
        with:
          name: bdist_wheel_${{ matrix.os }}_${{ matrix.arch }}
          path: dist/bitsandbytes-*.whl
          retention-days: 7

  audit-wheels:
    needs: build-wheels
    runs-on: ubuntu-latest
    env:
      PIP_DISABLE_PIP_VERSION_CHECK: 1
    steps:
      - uses: actions/checkout@v4
      - name: Download all wheels
        uses: actions/download-artifact@v4
        with:
          merge-multiple: true
          pattern: "bdist_wheel_*"
          path: wheels/
      - name: Set up Python
        uses: actions/setup-python@v5
        with:
          python-version: "3.12"
      - run: pip install auditwheel
      - run: python ./.github/scripts/auditwheel_show.py wheels/* | tee $GITHUB_STEP_SUMMARY

#  test:
#    needs:
#      - build-wheels
#    strategy:
#      fail-fast: false
#      matrix:
#        include:
#          - os: ubuntu-latest
#            arch: x86_64
#            python-version: "3.8"
#          - os: windows-latest
#            arch: x86_64
#            python-version: "3.8"
#    runs-on: ${{ matrix.os }}
#    steps:
#      - uses: actions/checkout@v4
#      - uses: actions/download-artifact@v4
#        with:
#          merge-multiple: true
#          pattern: "bdist_wheel_${{ matrix.os }}_${{ matrix.arch }}*"
#          path: wheel/
#      - uses: actions/setup-python@v5
#        with:
#          python-version: ${{ matrix.python-version }}
#          cache: pip
#      - shell: bash
#        run: ls -lar wheel/
#      - run: pip install wheel/*.whl -r requirements-ci.txt
#      - run: pytest --log-cli-level=DEBUG --continue-on-collection-errors tests<|MERGE_RESOLUTION|>--- conflicted
+++ resolved
@@ -106,11 +106,8 @@
       matrix:
         os: [ubuntu-latest]
         arch: [x86_64]
-<<<<<<< HEAD
         rocm_version:
           ["6.1.2"]
-=======
->>>>>>> c8b4b33e
     runs-on: ${{ matrix.os }} # One day, we could run them on native agents. Azure supports this now but it's planned only for Q3 2023 for hosted agents
     steps:
       - uses: actions/checkout@v4
@@ -128,7 +125,6 @@
         env:
           build_os: ${{ matrix.os }}
           build_arch: ${{ matrix.arch }}
-<<<<<<< HEAD
           rocm_version: ${{ matrix.rocm_version }}
       - name: Upload build artifact
         uses: actions/upload-artifact@v4
@@ -136,8 +132,6 @@
           name: shared_library_rocm_${{ matrix.os }}_${{ matrix.arch }}_${{ matrix.rocm_version }}
           path: output/*
           retention-days: 7
-=======
->>>>>>> c8b4b33e
   build-wheels:
     needs:
       - build-shared-libs
