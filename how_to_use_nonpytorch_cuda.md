## How to use a CUDA version that is different from PyTorch

Some features of bitsandbytes may need a newer CUDA version than regularly supported by PyTorch binaries from conda / pip. In that case you can use the following instructions to load a precompiled bitsandbytes binary that works for you.

## Installing or determining the CUDA installation

Determine the path of the CUDA version that you want to use. Common paths paths are:
```bash
/usr/local/cuda
/usr/local/cuda-XX.X
```

where XX.X is the CUDA version number.

You can also install CUDA version that you need locally with a script provided by bitsandbytes as follows:

```bash
wget https://raw.githubusercontent.com/TimDettmers/bitsandbytes/main/install_cuda.sh
# Syntax cuda_install CUDA_VERSION INSTALL_PREFIX EXPORT_TO_BASH
#   CUDA_VERSION in {110, 111, 112, 113, 114, 115, 116, 117, 118, 120, 121, 122}
#   EXPORT_TO_BASH in {0, 1} with 0=False and 1=True 

# For example, the following installs CUDA 11.7 to ~/local/cuda-11.7 and exports the path to your .bashrc
<<<<<<< HEAD
bash cuda_install.sh 117 ~/local 1 
=======
bash install_cuda.sh 117 ~/local 1 
>>>>>>> 9c63202a
```

## Setting the environmental variables BNB_CUDA_VERSION, and LD_LIBRARY_PATH

To manually override the PyTorch installed CUDA version you need to set to variable, like so:

```bash
export BNB_CUDA_VERSION=<VERSION>
export LD_LIBRARY_PATH=$LD_LIBRARY_PATH:<PATH>
```

For example, to use the local install path from above:

```bash
export BNB_CUDA_VERSION=117
export LD_LIBRARY_PATH=$LD_LIBRARY_PATH:/home/tim/local/cuda-11.7
```

It is best to add these lines to the `.bashrc` file to make them permanent.

If you now launch bitsandbytes with these environmental variables the PyTorch CUDA version will be overridden by the new CUDA version and a different bitsandbytes library is loaded (in this case version 117).<|MERGE_RESOLUTION|>--- conflicted
+++ resolved
@@ -21,11 +21,8 @@
 #   EXPORT_TO_BASH in {0, 1} with 0=False and 1=True 
 
 # For example, the following installs CUDA 11.7 to ~/local/cuda-11.7 and exports the path to your .bashrc
-<<<<<<< HEAD
-bash cuda_install.sh 117 ~/local 1 
-=======
-bash install_cuda.sh 117 ~/local 1 
->>>>>>> 9c63202a
+
+bash cuda_install.sh 117 ~/local 1
 ```
 
 ## Setting the environmental variables BNB_CUDA_VERSION, and LD_LIBRARY_PATH
