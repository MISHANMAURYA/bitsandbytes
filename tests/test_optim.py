--- conflicted
+++ resolved
@@ -23,7 +23,7 @@
     error_count = (idx == 0).sum().item()
     if error_count > max_error_count:
         print(f"Too many values not close: assert {error_count} < {max_error_count}")
-        torch.testing.assert_allclose(a, b, rtol, atol)
+        torch.testing.assert_close(a, b, rtol, atol)
 
 
 def get_temp_dir():
@@ -61,18 +61,8 @@
     lambda pxx: torch.optim.RMSprop(pxx, 0.01, 0.9),
     lambda pxx: bnb.optim.RMSprop(pxx, 0.01, 0.9, block_wise=False),
 )
-<<<<<<< HEAD
 str2optimizers["adam8bit"] = (torch.optim.Adam, lambda pxx: bnb.optim.Adam8bit(pxx, block_wise=False))
-=======
-str2optimizers["adam8bit"] = (
-    torch.optim.Adam,
-    lambda pxx: bnb.optim.Adam8bit(pxx, block_wise=False),
-)
-str2optimizers["lion8bit"] = (
-    Lion,
-    lambda pxx: bnb.optim.Lion8bit(pxx, block_wise=False),
-)
->>>>>>> 9e7cdc9e
+str2optimizers["lion8bit"] = (Lion, lambda pxx: bnb.optim.Lion8bit(pxx, block_wise=False))
 str2optimizers["momentum8bit"] = (
     lambda pxx: torch.optim.SGD(pxx, 0.01, 0.9),
     lambda pxx: bnb.optim.SGD8bit(pxx, 0.01, 0.9, block_wise=False),
@@ -82,20 +72,10 @@
     lambda pxx: bnb.optim.RMSprop8bit(pxx, 0.01, 0.9, block_wise=False),
 )
 
-<<<<<<< HEAD
 str2optimizers["adam8bit_blockwise"] = (torch.optim.Adam, lambda pxx: bnb.optim.Adam8bit(pxx, block_wise=True))
 str2optimizers["paged_adamw8bit_blockwise"] = (torch.optim.AdamW, lambda pxx: bnb.optim.PagedAdamW8bit(pxx, block_wise=True))
 str2optimizers["paged_adam8bit_blockwise"] = (torch.optim.Adam, lambda pxx: bnb.optim.PagedAdam8bit(pxx, block_wise=True))
-=======
-str2optimizers["adam8bit_blockwise"] = (
-    torch.optim.Adam,
-    lambda pxx: bnb.optim.Adam8bit(pxx, block_wise=True),
-)
-str2optimizers["lion8bit_blockwise"] = (
-    Lion,
-    lambda pxx: bnb.optim.Lion8bit(pxx, block_wise=True),
-)
->>>>>>> 9e7cdc9e
+str2optimizers["lion8bit_blockwise"] = (Lion, lambda pxx: bnb.optim.Lion8bit(pxx, block_wise=True))
 str2optimizers["momentum8bit_blockwise"] = (
     lambda pxx: torch.optim.SGD(pxx, 0.01, 0.9),
     lambda pxx: bnb.optim.SGD8bit(pxx, 0.01, 0.9, block_wise=True),
@@ -107,61 +87,28 @@
 
 str2statenames = {}
 str2statenames["adam"] = [("exp_avg", "state1"), ("exp_avg_sq", "state2")]
-<<<<<<< HEAD
 str2statenames["paged_adamw"] = [("exp_avg", "state1"), ("exp_avg_sq", "state2")]
 str2statenames["paged_adam"] = [("exp_avg", "state1"), ("exp_avg_sq", "state2")]
-=======
 str2statenames["lion"] = [("exp_avg", "state1")]
->>>>>>> 9e7cdc9e
 str2statenames["momentum"] = [("momentum_buffer", "state1")]
 str2statenames["lamb"] = [("exp_avg", "state1"), ("exp_avg_sq", "state2")]
 str2statenames["rmsprop"] = [("square_avg", "state1")]
-<<<<<<< HEAD
 str2statenames["adam8bit"] = [("exp_avg", "state1", "qmap1", "max1"), ("exp_avg_sq", "state2", "qmap2", "max2")]
 str2statenames["lamb8bit"] = [("exp_avg", "state1", "qmap1", "max1"), ("exp_avg_sq", "state2", "qmap2", "max2")]
 str2statenames["adam8bit_blockwise"] = [("exp_avg", "state1", "qmap1", "absmax1"), ("exp_avg_sq", "state2", "qmap2", "absmax2")]
 str2statenames["paged_adam8bit_blockwise"] = [("exp_avg", "state1", "qmap1", "absmax1"), ("exp_avg_sq", "state2", "qmap2", "absmax2")]
 str2statenames["paged_adamw8bit_blockwise"] = [("exp_avg", "state1", "qmap1", "absmax1"), ("exp_avg_sq", "state2", "qmap2", "absmax2")]
 str2statenames["momentum8bit"] = [("momentum_buffer", "state1", "qmap1", "max1")]
+str2statenames["lion8bit"] = [("exp_avg", "state1", "qmap1", "max1")]
 str2statenames["momentum8bit_blockwise"] = [("momentum_buffer", "state1", "qmap1", "absmax1")]
-=======
-str2statenames["adam8bit"] = [
-    ("exp_avg", "state1", "qmap1", "max1"),
-    ("exp_avg_sq", "state2", "qmap2", "max2"),
-]
-str2statenames["lion8bit"] = [
-    ("exp_avg", "state1", "qmap1", "max1")
-]
-str2statenames["lamb8bit"] = [
-    ("exp_avg", "state1", "qmap1", "max1"),
-    ("exp_avg_sq", "state2", "qmap2", "max2"),
-]
-str2statenames["adam8bit_blockwise"] = [
-    ("exp_avg", "state1", "qmap1", "absmax1"),
-    ("exp_avg_sq", "state2", "qmap2", "absmax2"),
-]
-str2statenames["lion8bit_blockwise"] = [
-    ("exp_avg", "state1", "qmap1", "absmax1")
-]
-str2statenames["momentum8bit"] = [
-    ("momentum_buffer", "state1", "qmap1", "max1")
-]
-str2statenames["momentum8bit_blockwise"] = [
-    ("momentum_buffer", "state1", "qmap1", "absmax1")
-]
-str2statenames["lars8bit"] = [("momentum_buffer", "state1", "qmap1", "max1")]
->>>>>>> 9e7cdc9e
 str2statenames["rmsprop8bit"] = [("square_avg", "state1", "qmap1", "max1")]
 str2statenames["rmsprop8bit_blockwise"] = [("square_avg", "state1", "qmap1", "absmax1")]
+str2statenames["lion8bit_blockwise"] = [("exp_avg", "state1", "qmap1", "absmax1")]
 
 dim1 = [1024]
 dim2 = [32, 1024, 4097, 1]
 gtype = [torch.float32, torch.float16]
-<<<<<<< HEAD
-optimizer_names = ["adam", "momentum", "rmsprop", 'paged_adamw', 'paged_adam']
-=======
-optimizer_names = ["adam", "momentum", "rmsprop", "lars", "lion"]
->>>>>>> 9e7cdc9e
+optimizer_names = ["adam", "momentum", "rmsprop", 'paged_adamw', 'paged_adam', 'lion']
 values = list(product(dim1, dim2, gtype, optimizer_names))
 names = ["dim1_{}_dim2_{}_gtype_{}_optim_{}".format(*vals) for vals in values]
 @pytest.mark.parametrize("dim1, dim2, gtype, optim_name", values, ids=names)
@@ -199,13 +146,9 @@
                 rtol=rtol,
             )
 
-<<<<<<< HEAD
-        torch.testing.assert_close(p1, p2.float(), atol=atol, rtol=rtol)
-=======
         # since Lion can have pretty noisy updates where things lie at the boundary
         # allow up to 10 errors for Lion
         assert_most_approx_close(p1, p2.float(), atol, rtol, max_error_count=10)
->>>>>>> 9e7cdc9e
 
         if i % (k // 5) == 0 and i > 0:
             path = get_temp_dir()
@@ -215,16 +158,6 @@
             bnb_optimizer = str2optimizers[optim_name][1]([p2])
             bnb_optimizer.load_state_dict(torch.load(join(path, "opt.pt")))
             rm_path(path)
-<<<<<<< HEAD
-            torch.testing.assert_close(p1, p2.float(), atol=atol, rtol=rtol)
-            for name1, name2 in str2statenames[optim_name]:
-                torch.testing.assert_close(
-                    torch_optimizer.state[p1][name1],
-                    bnb_optimizer.state[p2][name2],
-                    atol=atol,
-                    rtol=rtol,
-                )
-=======
             # since Lion can have pretty noisy updates where things lie at the boundary
             # allow up to 10 errors for Lion
             assert_most_approx_close(p1, p2.float(), atol, rtol, max_error_count=10)
@@ -234,7 +167,6 @@
                 assert_most_approx_close(torch_optimizer.state[p1][name1], bnb_optimizer.state[p2][name2],
                                          atol=atol, rtol=rtol,
                                          max_error_count=10)
->>>>>>> 9e7cdc9e
 
         if gtype != torch.float32:
             # the adam buffers should also be close because they are 32-bit
@@ -310,11 +242,7 @@
     "momentum8bit",
     "rmsprop8bit",
     "adam8bit_blockwise",
-<<<<<<< HEAD
-=======
     "lion8bit_blockwise",
-    "lars8bit",
->>>>>>> 9e7cdc9e
     "momentum8bit_blockwise",
     "rmsprop8bit_blockwise",
 ]
@@ -358,13 +286,9 @@
         bnb_optimizer.step()
         torch_optimizer.step()
 
-<<<<<<< HEAD
-        torch.testing.assert_close(p1, p2.float(), atol=patol, rtol=prtol)
-=======
         # since Lion can have pretty noisy updates where things lie at the boundary
         # allow up to 5 errors for Lion
         assert_most_approx_close(p1, p2.float(), patol, prtol, max_error_count=5)
->>>>>>> 9e7cdc9e
 
         dequant_states = []
         for name1, name2, qmap, max_val in str2statenames[optim_name]:
@@ -392,19 +316,13 @@
             dequant_states.append(s1.clone())
 
         err = torch.abs(p1 - p2)
-<<<<<<< HEAD
-        relerr = err / torch.abs(p1)
+        relerr = err / (torch.abs(p1)+1e-9)
         if g.dtype == torch.bfloat16:
             assert err.mean() < 0.00015
             assert relerr.mean() < 0.0016
         else:
             assert err.mean() < 0.00012
             assert relerr.mean() < 0.0012
-=======
-        relerr = err / (torch.abs(p1)+1e-9)
-        assert err.mean() < 0.0001
-        assert relerr.mean() < 0.001
->>>>>>> 9e7cdc9e
 
         errors.append(err.mean().item())
         relerrors.append(relerr.mean().item())
@@ -444,13 +362,9 @@
 
                 num_not_close = (torch.isclose(torch_optimizer.state[p1][name1], s1, atol=atol, rtol=rtol) == 0)
                 assert num_not_close.sum().item() < 20
-<<<<<<< HEAD
-            torch.testing.assert_close(p1, p2.float(), atol=patol, rtol=prtol)
-=======
             # since Lion can have pretty noisy updates where things lie at the boundary
             # allow up to 5 errors for Lion
             assert_most_approx_close(p1, p2.float(), patol, prtol, max_error_count=5)
->>>>>>> 9e7cdc9e
 
         # the parameters diverge quickly. Here we keep them close
         # together so we can test against the Adam error
@@ -603,7 +517,7 @@
     print(optim_name, gtype, s / params)
     # assert s < 3.9
 
-dim1 = [10*1024]
+dim1 = [2*1024]
 gtype = [torch.float16]
 #mode = ['torch', 'bnb']
 mode = ['bnb']
