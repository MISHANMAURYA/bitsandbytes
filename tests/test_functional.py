import math
import random
import time
from itertools import product

import einops
import pytest
import torch
import numpy as np

import bitsandbytes as bnb
from bitsandbytes import functional as F
from scipy.stats import norm

torch.set_printoptions(
    precision=5, sci_mode=False, linewidth=120, edgeitems=20, threshold=10000
)
k = 20


def assert_all_approx_close(a, b, rtol=1e-3, atol=1e-3, count=0, throw=True):
    idx = torch.isclose(a, b, rtol, atol)
    sumval = (idx == 0).sum().item()
    if sumval > count:
        if throw:
            print(f"Too many values not close: assert {sumval} < {count}")
            torch.testing.assert_allclose(a, b, rtol, atol)

    return sumval


class FFN(torch.nn.Module):
    def __init__(self, input_features, hidden_size, bias=True):
        super().__init__()
        self.fc1 = torch.nn.Linear(input_features, hidden_size, bias=bias)
        self.fc2 = torch.nn.Linear(hidden_size, input_features, bias=bias)

        with torch.no_grad():
            torch.nn.init.xavier_uniform_(self.fc1.weight)
            torch.nn.init.xavier_uniform_(self.fc2.weight)

    def forward(self, x):
        x = torch.relu(self.fc1(x))
        x = self.fc2(x)
        return x


class Timer:
    def __init__(self):
        self.starts = {}
        self.ends = {}
        self.agg = {}

    def tick(self, name="default"):
        if name not in self.starts:
            self.starts[name] = torch.cuda.Event(enable_timing=True)
            self.ends[name] = torch.cuda.Event(enable_timing=True)
            self.starts[name].record()
        else:
            ms = self.tock(name, evict=True, print_ms=False)

    def tock(self, name="default", evict=True, print_ms=True):
        if name in self.ends:
            self.ends[name].record()
            torch.cuda.synchronize()
            ms = self.starts[name].elapsed_time(self.ends[name])
            if name not in self.agg:
                self.agg[name] = 0.0
            self.agg[name] += ms
            if evict:
                self.starts.pop(name)
                self.ends.pop(name)

        if print_ms and name in self.agg:
            print(f"{name} took: {self.agg[name] / 1000.0:.5f}s")

        return self.agg[name]

    def reset(self):
        self.starts = {}
        self.ends = {}
        self.agg = {}
        print("Resetting benchmark data")


def setup():
    pass


def teardown():
    pass


@pytest.mark.parametrize(
    "dtype", [torch.float32, torch.float16], ids=["float", "half"]
)
def test_estimate_quantiles(dtype):
    A = torch.rand(1024, 1024, device="cuda")
    A = A.to(dtype)
    code = F.estimate_quantiles(A)

    percs = torch.linspace(1 / 512, 511 / 512, 256, device=A.device)
    torch.testing.assert_allclose(percs, code, atol=1e-3, rtol=1e-2)

    A = torch.randn(1024, 1024, device="cuda")
    A = A.to(dtype)
    code = F.estimate_quantiles(A)

    quantiles = torch.quantile(A.float(), percs)
    diff = torch.abs(code - quantiles)
    assert (diff > 5e-02).sum().item() == 0


def test_quantile_quantization():
    for i in range(100):
        A1 = torch.randn(1024, 1024, device="cuda")
        code = F.estimate_quantiles(A1)
        C = F.quantize_no_absmax(A1, code)
        A2 = F.dequantize_no_absmax(C, code)
        diff = torch.abs(A1 - A2).mean().item()
        assert diff < 0.0075

        A1 = torch.rand(1024, 1024, device="cuda")
        code = F.estimate_quantiles(A1)
        C = F.quantize_no_absmax(A1, code)
        A2 = F.dequantize_no_absmax(C, code)
        diff = torch.abs(A1 - A2).mean().item()
        torch.testing.assert_allclose(A1, A2, atol=5e-3, rtol=0)
        assert diff < 0.001


def test_dynamic_quantization():
    diffs = []
    reldiffs = []
    for i in range(100):
        A1 = torch.randn(1024, 1024, device="cuda")
        C, S = F.quantize(A1)
        A2 = F.dequantize(C, S)
        diff = torch.abs(A1 - A2)
        reldiff = diff / torch.abs(A1 + 1e-8)
        diffs.append(diff.mean().item())
        reldiffs.append(reldiff.mean().item())
        assert diff.mean().item() < 0.0135
    # print(sum(diffs)/len(diffs))
    # print(sum(reldiffs)/len(reldiffs))

    for i in range(100):
        A1 = torch.rand(1024, 1024, device="cuda")
        C, S = F.quantize(A1)
        A2 = F.dequantize(C, S)
        diff = torch.abs(A1 - A2).mean().item()
        torch.testing.assert_allclose(A1, A2, atol=1e-2, rtol=0)
        assert diff < 0.004



@pytest.mark.parametrize("nested", [False, True], ids=["False", "True"])
@pytest.mark.parametrize("blocksize", [4096, 2048, 1024, 512, 256, 128, 64])
def test_dynamic_blockwise_quantization(nested, blocksize):
    #print('')
    diffs = []
    reldiffs = []
    for i in range(100):
        A1 = torch.randn(1024, 1024, device="cuda")
        C, S = F.quantize_blockwise(A1, blocksize=blocksize, nested=nested)
        A2 = F.dequantize_blockwise(C, S)
        diff = torch.abs(A1 - A2)
        reldiff = diff / torch.abs(A1 + 1e-8)
        diffs.append(diff.mean().item())
        reldiffs.append(reldiff.mean().item())
    abserr = sum(diffs)/len(diffs)
    relerr = sum(reldiffs)/len(reldiffs)
    assert abserr < 0.011
    assert relerr < 0.018
    #print('nested=', nested, 'randn', blocksize, sum(diffs)/len(diffs))
    #print('nested=', nested, 'randn', blocksize, sum(reldiffs)/len(reldiffs))

    diffs = []
    for i in range(100):
        A1 = torch.rand(1024, 1024, device="cuda")
        C, S = F.quantize_blockwise(A1, blocksize=blocksize, nested=nested)
        A2 = F.dequantize_blockwise(C, S)
        diff = torch.abs(A1 - A2)
        reldiff = diff / torch.abs(A1 + 1e-8)
        diffs.append(diff.mean().item())
        reldiffs.append(reldiff.mean().item())
        #torch.testing.assert_allclose(A1, A2, atol=1e-2, rtol=0)
    abserr = sum(diffs)/len(diffs)
    relerr = sum(reldiffs)/len(reldiffs)
    assert abserr < 0.0035
    assert relerr < 0.015
    #print('nested=', nested, 'rand', blocksize, sum(diffs)/len(diffs))
    #print('nested=', nested, 'rand', blocksize, sum(reldiffs)/len(reldiffs))



@pytest.mark.parametrize("blocksize", [4096, 2048, 1024, 512, 256, 128, 64])
@pytest.mark.skip("Stochastic has some bugs, but will be deprecated soon anyways.")
def test_dynamic_blockwise_stochastic_quantization(blocksize):
    diffs = []
    reldiffs = []
    rand = torch.rand(1024).cuda()
    err = 0
    for i in range(100):
        A1 = torch.randn(1024, 1024, device="cuda")
        C1, S1 = F.quantize_blockwise(A1, rand=rand, blocksize=blocksize)
        C2, S2 = F.quantize_blockwise(A1, blocksize=blocksize)
        A2 = F.dequantize_blockwise(C1, S1, blocksize=blocksize)
        err += (A1-A2).abs().mean().item()/100
        # a maximunm distance of quantized values of 1
        torch.testing.assert_allclose(C1, C2, atol=1, rtol=0)
        fraction_smaller = (C1 < C2).float().sum() / C1.numel()
        fraction_larger = (C1 > C2).float().sum() / C1.numel()
        torch.testing.assert_allclose(fraction_larger, fraction_smaller, atol=0.01, rtol=0)
    assert err < 0.019


@pytest.mark.parametrize(
    "gtype", [torch.float32, torch.float16], ids=["float", "half"]
)
def test_percentile_clipping(gtype):
    gnorm_vec1 = torch.zeros(100, device="cuda")
    gnorm_vec2 = torch.zeros(100, device="cuda")
    n = 4
    step = 0
    percentile = 5
    for i in range(k):
        step += 1
        g = torch.randn(n, n, dtype=gtype, device="cuda")
        gnorm1, clip2, gnorm_scale = F.percentile_clipping(
            g, gnorm_vec2, step, percentile=percentile
        )
        assert gnorm_scale == 1.0 if gnorm1 < clip2 else clip2 / gnorm1

        gnorm2 = torch.norm(g.float())
        if step == 1:
            gnorm_vec1[:] = gnorm2
        else:
            gnorm_vec1[step % 100] = gnorm2

        vals, idx = torch.sort(gnorm_vec1)
        clip1 = vals[percentile]

        torch.testing.assert_allclose(gnorm_vec1, torch.sqrt(gnorm_vec2))
        torch.testing.assert_allclose(clip1, clip2)
        torch.testing.assert_allclose(gnorm1, gnorm2)


def quant(x):
    max1 = torch.abs(x).max()
    x = torch.round(x / max1 * 127)
    return max1, x.to(torch.int8)


def dequant(c, maxC):
    return c.float() * (maxC / 127)


def mm_dequant(maxA, maxB, C):
    return C.float() * (maxA / 127) * (maxB / 127)


def quant_multi(x, dim):
    max1 = torch.amax(torch.abs(x), dim=dim, keepdim=True)
    max1[max1 == 0] = 1.0
    x = torch.round(x / max1 * 127)
    return max1, x.to(torch.int8)


def quant_multi_chunk(x, dim, chunk_size=32):
    if dim == 1:
        x_chunked = einops.rearrange(x, "(c a) b -> c a b", c=chunk_size)
        max1 = torch.amax(torch.abs(x_chunked), dim=dim + 1, keepdim=True)
        max1 = torch.tile(max1, (1, 1, x.shape[1]))
        max1 = max1.view(x.shape)
    elif dim == 0:
        x_chunked = einops.rearrange(x, "a (b c) -> a b c", c=chunk_size)
        max1 = torch.amax(torch.abs(x_chunked), dim=dim, keepdim=True)
        max1 = torch.tile(max1, (x.shape[0], 1, 1))
        max1 = max1.view(x.shape)
    max1[max1 == 0] = 1.0
    x = torch.round(x / max1 * 127)
    return max1, x.to(torch.int8)


def quant_minmax(A):
    minA = A.min()
    maxA = A.max()


def mean(xx):
    return sum(xx) / float(len(xx))


# dim1 = torch.randint(1,1024*4, size=(4,)).tolist()
# dim2 = torch.randint(1,1024*4, size=(4,)).tolist()
dim1 = [1024 * 2]
dim2 = [1024 * 16]
methods = [
    (
        lambda x, dim: quant(x),
        lambda x, dim: quant(x),
        dequant,
        dequant,
        mm_dequant,
    )
]
methods.append((quant_multi, quant_multi, dequant, dequant, mm_dequant))
# methods.append((lambda x: quant_multi_chunk(x, dim=-1), lambda x: quant_multi_chunk(x, dim=0), dequant, dequant, mm_dequant))
method_names = ["linear", "vectorwise"]
batched = [False, True]
values = list(product(dim1, dim2, methods, batched))
values_names = list(product(dim1, dim2, method_names, batched))
names = [
    "dim1_{}_dim2_{}_quant_{}_batched_{}".format(*vals)
    for vals in values_names
]


@pytest.mark.parametrize(
    "dim1, dim2, quant_methods, batched", values, ids=names
)
def test_approx_igemm(dim1, dim2, quant_methods, batched):
    dim1 = dim1 - (dim1 % 32)
    dim2 = dim2 - (dim2 % 32)
    errors = []
    relerrors = []
    #print("")
    for i in range(5):
        if batched:
            A = torch.normal(0, 0.5, size=(32, dim1, dim2 // 32), device="cuda")
            B = torch.normal(0, 0.5, size=(32, dim2 // 32, dim1), device="cuda")
            maxA, Ac = quant_methods[0](A, 2)
            maxB, Bc = quant_methods[1](B, 1)
        else:
            A = torch.normal(0, 0.5, size=(dim1, dim2), device="cuda")
            B = torch.normal(0, 0.5, size=(dim2, dim1), device="cuda")
            maxA, Ac = quant_methods[0](A, 1)
            maxB, Bc = quant_methods[1](B, 0)
        torch.testing.assert_allclose(
            quant_methods[2](maxA, Ac), A, atol=0.025, rtol=0.05
        )
        if batched:
            out2 = torch.bmm(A, B)
            C = torch.bmm(Ac.float(), Bc.float())
        else:
            out2 = torch.mm(A, B)
            C = F.igemm(Ac, Bc)
        out = quant_methods[4](maxA, maxB, C)
        std = out2.std()
        out /= std
        out2 /= std
        err = torch.abs(out - out2)
        relerr = err / torch.abs(out2)
        errors.append(err.mean().item())
        relerrors.append(relerr.mean().item())
    #print(mean(errors))
    #print(mean(relerrors))


def test_stable_embedding():
    layer = bnb.nn.StableEmbedding(1024, 1024)
    layer.reset_parameters()


n = 2
hidden_dim = torch.randint(32, 256, size=(n,)).tolist()
batch_dim = torch.randint(16, 256, size=(n,)).tolist()
seq_dim = torch.randint(16, 256, size=(n,)).tolist()
transpose = [(False, False), (False, True), (True, False), (True, True)]
values = list(product(hidden_dim, batch_dim, transpose, seq_dim))
names = [
    "hidden_dim_{}_batch_dim_{},transpose_{}_seq_dim_{}".format(*vals)
    for vals in values
]


@pytest.mark.parametrize(
    "hidden_dim, batch_dim, transpose, seq_dim", values, ids=names
)
def test_igemm(hidden_dim, batch_dim, transpose, seq_dim):
    hidden_dim = hidden_dim - (hidden_dim % 32)
    batch_dim = batch_dim - (batch_dim % 16)
    seq_dim = seq_dim - (seq_dim % 16)
    for i in range(k):
        shapeA = (
            (batch_dim, hidden_dim)
            if not transpose[0]
            else (hidden_dim, batch_dim)
        )
        shapeB = (
            (32 * random.randint(1, 4), hidden_dim)
            if transpose[1]
            else (hidden_dim, 32 * random.randint(1, 4))
        )
        A = torch.randint(-128, 127, size=shapeA, device="cuda").to(torch.int8)
        B = torch.randint(-128, 127, size=shapeB, device="cuda").to(torch.int8)
        if not transpose[0] and not transpose[1]:
            out2 = torch.matmul(A.float(), B.float())
            out = F.igemm(A, B)
        elif not transpose[0] and transpose[1]:
            out2 = torch.matmul(A.float(), B.t().float())
            out = F.igemm(A, B.t())
        elif transpose[0] and not transpose[1]:
            out2 = torch.matmul(A.t().float(), B.float())
            out = F.igemm(A.t(), B)
        elif transpose[0] and transpose[1]:
            out2 = torch.matmul(A.t().float(), B.t().float())
            out = F.igemm(A.t(), B.t())

        torch.testing.assert_allclose(out.float(), out2)

    for i in range(k):
        shapeA = (batch_dim, seq_dim, hidden_dim)
        shapeB = (
            (32 * random.randint(1, 4), hidden_dim)
            if transpose[1]
            else (hidden_dim, 32 * random.randint(1, 4))
        )
        A = torch.randint(-128, 127, size=shapeA, device="cuda").to(torch.int8)
        B = torch.randint(-128, 127, size=shapeB, device="cuda").to(torch.int8)
        if not transpose[0] and not transpose[1]:
            out2 = torch.matmul(A.float(), B.float())
            out = F.igemm(A, B)
        elif not transpose[0] and transpose[1]:
            out2 = torch.matmul(A.float(), B.t().float())
            out = F.igemm(A, B.t())

        torch.testing.assert_allclose(out.float(), out2)


n = 3
seq_dim = torch.randint(32, 512, size=(n,)).tolist()
hidden_dim = torch.randint(32, 1024 * 4, size=(n,)).tolist()
batch_dim = torch.randint(2, 16, size=(n,)).tolist()
values = list(product(seq_dim, hidden_dim, batch_dim))
names = [
    "seq_dim{}_hidden_dim{}_batch_dim{}".format(*vals) for vals in values
]


@pytest.mark.parametrize("seq_dim, hidden_dim, batch_dim", values, ids=names)
def test_dim3_igemm(seq_dim, hidden_dim, batch_dim):
    seq_dim = seq_dim - (seq_dim % 32)
    hidden_dim = hidden_dim - (hidden_dim % 32)
    batch_dim = batch_dim - (batch_dim % 2)
    for i in range(25):
        A = torch.randint(
            -128, 127, size=(batch_dim, seq_dim, hidden_dim), device="cuda"
        ).to(torch.int8)
        B = torch.randint(
            -128, 127, size=(batch_dim, seq_dim, 1024), device="cuda"
        ).to(torch.int8)
        out2 = torch.einsum("bsi, bso->io", A.float(), B.float())
        iout = torch.empty(
            A.shape[2], B.shape[2], dtype=torch.int32, device=A.device
        )
        out = F.igemm(A, B, out=iout)

        torch.testing.assert_allclose(out.float(), out2)


n = 2
seq_dim = torch.randint(32, 512, size=(n,)).tolist()
hidden_dim = torch.randint(32, 1024 * 4, size=(n,)).tolist()
batch_dim = torch.randint(2, 16, size=(n,)).tolist()
transpose = [False, True]
values = list(product(seq_dim, hidden_dim, batch_dim, transpose))
names = [
    "seq_dim={}_hidden_dim={}_batch_dim={}_transpose{}".format(*vals)
    for vals in values
]


@pytest.mark.parametrize(
    "seq_dim, hidden_dim, batch_dim, transpose", values, ids=names
)
def test_minmax_igemm(seq_dim, hidden_dim, batch_dim, transpose):
    def min_max(x):
        maxA = torch.amax(x, dim=2, keepdim=True)
        minA = torch.amin(x, dim=2, keepdim=True)
        scale = (maxA - minA) / 2.0
        return (127 * (x - minA - scale) / scale).to(torch.int8), minA, scale

    seq_dim = seq_dim - (seq_dim % 16)
    hidden_dim = hidden_dim - (hidden_dim % 16)
    batch_dim = batch_dim - (batch_dim % 2)
    errs = []
    relerrs = []
    errs2 = []
    relerrs2 = []
    for i in range(k):
        A = torch.normal(
            0.0, 0.5, size=(batch_dim, seq_dim, hidden_dim), device="cuda"
        )
        if transpose:
            B = torch.normal(0, 0.5, size=(256, hidden_dim), device="cuda")
        else:
            B = torch.normal(0, 0.5, size=(hidden_dim, 256), device="cuda")
        Ac, minA, scale = min_max(A)
        if transpose:
            maxB, Bc = quant_multi(B, dim=(1 if transpose else 0))
            out = F.igemm(Ac, Bc.t())
            out2 = torch.matmul(A, B.t())
            offset = B.t().sum(0) * (minA + scale)
            out = out.float()
            out = (out * maxB.t() * scale / (127 * 127)) + offset

            maxA, Ac = quant_multi(A, dim=2)
            out3 = F.igemm(Ac, Bc.t())
            out3 = mm_dequant(maxA, maxB.t(), out3)
        else:
            maxB, Bc = quant_multi(B, dim=0)
            offset = B.sum(0) * (minA + scale)
            out = F.igemm(Ac, Bc)
            out2 = torch.matmul(A, B)
            out = out.float()
            out = (out * maxB * scale / (127 * 127)) + offset

            maxA, Ac = quant_multi(A, dim=2)
            out3 = F.igemm(Ac, Bc)
            out3 = mm_dequant(maxA, maxB, out3)

        std = out2.std()
        out2 /= std
        out /= std
        out3 /= std

        err = torch.abs(out - out2)
        relerr = err / (torch.abs(out2) + 1e-7)

        err2 = torch.abs(out3 - out2)
        relerr2 = err2 / (torch.abs(out2) + 1e-7)

        errs.append(err.mean().item())
        relerrs.append(relerr.mean().item())
        errs2.append(err2.mean().item())
        relerrs2.append(relerr2.mean().item())
    # print(mean(errs))
    # print(mean(relerrs))
    # print(mean(errs2))
    # print(mean(relerrs2))
    assert mean(errs) < 0.015
    assert mean(relerrs) < 0.3


n = 2
dim1 = torch.randint(1, 64, size=(n,)).tolist()
dim2 = torch.randint(32, 128, size=(n,)).tolist()
dim3 = torch.randint(32, 256, size=(n,)).tolist()
dim4 = torch.randint(32, 256, size=(n,)).tolist()
transpose = [(False, False), (True, False), (False, True), (True, True)]
values = list(product(dim1, dim2, dim3, dim4, transpose))
names = [
    "dim1_{}_dim2_{}_dim3_{}_dim4_{}_transpose_{}".format(*vals)
    for vals in values
]


@pytest.mark.parametrize("dim1, dim2, dim3, dim4, transpose", values, ids=names)
def test_ibmm(dim1, dim2, dim3, dim4, transpose):
    dim2 = dim2 - (dim2 % 16)
    dim3 = dim3 - (dim3 % 16)
    dim4 = dim4 - (dim4 % 16)
    for i in range(k):
        shapeA = (dim1, dim3, dim2) if transpose[0] else (dim1, dim2, dim3)
        shapeB = (dim1, dim4, dim3) if transpose[1] else (dim1, dim3, dim4)
        A = torch.randint(-128, 127, size=shapeA, device="cuda").to(torch.int8)
        B = torch.randint(-128, 127, size=shapeB, device="cuda").to(torch.int8)

        if not transpose[0] and not transpose[1]:
            out2 = torch.bmm(A.float(), B.float())
            out = F.igemm(A, B)
        elif not transpose[0] and transpose[1]:
            out2 = torch.bmm(A.float(), B.permute([0, 2, 1]).float())
            out = F.igemm(A, B.permute([0, 2, 1]))
        elif transpose[0] and not transpose[1]:
            out2 = torch.bmm(A.permute([0, 2, 1]).float(), B.float())
            out = F.igemm(A.permute([0, 2, 1]), B)
        elif transpose[0] and transpose[1]:
            out2 = torch.bmm(
                A.permute([0, 2, 1]).float(), B.permute([0, 2, 1]).float()
            )
            out = F.igemm(A.permute([0, 2, 1]), B.permute([0, 2, 1]))
        torch.testing.assert_allclose(out.float(), out2.float())


n = 1
dim1 = torch.randint(1, 64, size=(n,)).tolist()
dim2 = torch.randint(32, 128, size=(n,)).tolist()
dim3 = torch.randint(32, 256, size=(n,)).tolist()
values = list(product(dim1, dim2, dim3))
names = ["dim1_{}_dim2_{}_dim3_{}".format(*vals) for vals in values]


@pytest.mark.parametrize("dim1, dim2, dim3", values, ids=names)
def test_vector_quant(dim1, dim2, dim3):
    dim2 = dim2 - (dim2 % 16)
    dim3 = dim3 - (dim3 % 16)
    for i in range(k):
        A = torch.randn(size=(dim2, dim3), device="cuda")
        qA, SA = F.vectorwise_quant(A, dim=0)
        A1 = F.vectorwise_dequant(qA, SA)
        n = A1.numel()
        assert_all_approx_close(A1, A, atol=0.01, rtol=0.1, count=int(n*0.002))




n = 2
dim1 = torch.randint(2, 256, size=(n,)).tolist()
dim2 = torch.randint(2, 256, size=(n,)).tolist()
dim3 = torch.randint(2, 256, size=(n,)).tolist()
# dim1, dim2 = (256,), (256,)
dtype = [torch.int8, torch.int32]
a_order = ["row"]
out_order = ["col", "row", "col32"]
transpose = [False]
dims = [2, 3]
values = list(product(dim1, dim2, dim3, dims, dtype, a_order, out_order, transpose))

names = ["dim1_{}_dim2_{}_dim3_{}_dims_{}_dtype_{}_orderA_{}_orderOut_{}_transpose_{}".format(*vals)for vals in values]


@pytest.mark.parametrize("dim1, dim2, dim3, dims, dtype, orderA, orderOut, transpose",values,ids=names)
def test_nvidia_transform(dim1, dim2, dim3, dims, dtype, orderA, orderOut, transpose):
    if dims == 3 and out_order != "col32":
        return
    if dtype == torch.int32 and out_order != "col32":
        return
    func = F.get_transform_func(dtype, orderA, orderOut, transpose)

    if dims == 2:
        A = torch.randint(-128, 127, size=(dim1, dim2), device="cuda").to(dtype)
    elif dims == 3:
        A = torch.randint(-128, 127, size=(dim1, dim2, dim3), device="cuda").to(
            dtype
        )

    out, S = F.nvidia_transform(A, to_order=orderOut)

    if orderOut == "row":
        torch.testing.assert_allclose(A.flatten(), out.flatten())
    elif orderOut == "col":
        torch.testing.assert_allclose(A.t().flatten(), out.flatten())
    elif orderOut == "col32":
        if dims == 2:
            n = A.shape[0] * (A.shape[1] + (32 - (A.shape[1] % 32)))
        elif dims == 3:
            n = (
                A.shape[0]
                * A.shape[1]
                * (A.shape[2] + (32 - (A.shape[2] % 32)))
            )
        assert out.numel() == n
    elif orderOut == "col_turing":
        # 32 col 8 row tiles
        n = (A.shape[0] + (8 - A.shape[0] % 8)) * (
            A.shape[1] + (32 - (A.shape[1] % 32))
        )
        assert out.numel() == n
        total_coltile = (A.shape[1] // 32) + (1 if A.shape[1] % 32 != 0 else 0)
        for row in range(A.shape[0]):
            for col in range(A.shape[1]):
                i = row * A.shape[1]
                j = col

                coltile = (col // 32) + (1 if col % 32 != 0 else 0)
                rowtile = (
                    (row // 8) + (1 if row % 8 != 0 else 0)
                ) * total_coltile
                offset = 32 * 8 * (rowtile + coltile)
                col2 = col % 32
                row2 = (row % 8) * 32

                assert A.flatten()[i + j] == A[row, col]
                # assert A.flatten()[i+j] == out.flatten()[row2+col2]
                # torch.testing.assert_allclose(A.flatten()[i+j], A[row, col])
                # torch.testing.assert_allclose(A.flatten()[i+j], out.flatten()[row2+ col2+block_offset])

    if orderOut == "col32":
        out2, S = F.nvidia_transform(
            out, from_order=orderOut, to_order="row", state=S
        )
        torch.testing.assert_allclose(A, out2)


n = 1
dim1 = torch.randint(1, 256, size=(n,)).tolist()
dim2 = torch.randint(32, 512, size=(n,)).tolist()
dim3 = torch.randint(32, 1024, size=(n,)).tolist()
dim4 = torch.randint(32, 1024, size=(n,)).tolist()

# dim1 = [2]
# dim2 = [2]
# dim3 = [2]
# dim4 = [2]

dims = (2, 3)
ldb = [0]
# ldb = list(range(256, 1*1024, 256))
values = list(product(dim1, dim2, dim3, dim4, dims, ldb))
names = [
    "dim1_{}_dim2_{}_dim3_{}_dim4_{}_dims_{}_ldb_{}".format(*vals)
    for vals in values
]


@pytest.mark.parametrize("dim1, dim2, dim3, dim4, dims, ldb", values, ids=names)
def test_igemmlt_int(dim1, dim2, dim3, dim4, dims, ldb):
    for i in range(k):
        if dims == 2:
            A = torch.randint(-128, 127, size=(dim1, dim3), device="cuda").to(
                torch.int8
            )
        elif dims == 3:
            A = torch.randint(
                -128, 127, size=(dim1, dim2, dim3), device="cuda"
            ).to(torch.int8)
        B = torch.randint(-128, 127, size=(dim4, dim3), device="cuda").to(
            torch.int8
        )
        C1 = torch.matmul(A.float(), B.t().float())

        A2, SA = F.transform(A, "col32")
        B2, SB = F.transform(B, "col_turing")
        C2, SC = F.igemmlt(A2, B2, SA, SB)
        C3, S = F.nvidia_transform(C2, "row", state=SC)
        torch.testing.assert_allclose(C1, C3.float())

        # transpose
        B = torch.randint(-128, 127, size=(dim3, dim4), device="cuda").to(
            torch.int8
        )
        C1 = torch.matmul(A.float(), B.float())

        B2t, SBt = F.transform(B, "col_turing", transpose=True)
        C2, SC = F.igemmlt(A2, B2t, SA, SBt)
        C3, S = F.nvidia_transform(C2, "row", state=SC)
        torch.testing.assert_allclose(C1, C3.float())


dim1 = [32]
dim2 = [32]
dim3 = [32]
dim4 = [32]

dims = (2,)
# ldb = list(range(256, 1*1024, 256))
values = list(product(dim1, dim2, dim3, dim4, dims))
names = [
    "dim1_{}_dim2_{}_dim3_{}_dim4_{}_dims_{}".format(*vals)
    for vals in values
]


@pytest.mark.parametrize("dim1, dim2, dim3, dim4, dims", values, ids=names)
def test_igemmlt_half(dim1, dim2, dim3, dim4, dims):
    formatB = F.get_special_format_str()
    for i in range(k):
        if dims == 2:
            A = torch.normal(0, 0.5, size=(dim1, dim3), device="cuda").half()
        elif dims == 3:
            A = torch.normal(
                0, 0.5, size=(dim1, dim2, dim3), device="cuda"
            ).half()
        B = torch.randn((dim4, dim3), device="cuda").half()
        torch.nn.init.xavier_uniform_(B)
        C1 = torch.matmul(A, B.t())
        C2 = bnb.matmul(A, B.t())

        A = A.view(-1, A.shape[-1])

        CA, CAt, statsA, statsAt, coo_tensor = F.double_quant(A)
        CB, CBt, statsB, statsBt, coo_tensor = F.double_quant(B)
        C32A, SA = F.transform(CA, "col32")
        CxB, SB = F.transform(CB, to_order=formatB)
        out1_32, Sout1_32 = F.igemmlt(C32A, CxB, SA, SB)
        output = F.mm_dequant(out1_32, Sout1_32, statsAt, statsBt)

        # print('')
        # print(output.flatten()[:10])
        # print(C1.flatten()[:10])
        # print(C2.flatten()[:10])

        # torch.testing.assert_allclose(C1.view(-1, C1.shape[-1]), output, atol=0.025, rtol=0.05)

        # transpose
        # B = torch.randint(-128, 127, size=(dim3, dim4), device='cuda').to(torch.int8)
        # C1 = torch.matmul(A.float(), B.float())

        # B2t, SBt = F.transform2(B, 'col_turing', transpose=True)
        # C2, SC = F.igemmlt(A2, B2t, SA, SBt)
        # C3, S = F.transform(C2, 'row', state=SC)
        # torch.testing.assert_allclose(C1, C3.float())


batch_size = 2
seqdim = 512
# values = [(batch_size, seqdim, 4*1024, 16*1024),(batch_size, seqdim, 5120, 4*5120),(batch_size, seqdim, 12*1024, 4*12*1024)]
values = [
    (batch_size, seqdim, 4 * 1024, 3 * 4 * 1024),
    (batch_size, seqdim, 5120, 3 * 5120),
    (batch_size, seqdim, 12 * 1024, 4 * 12 * 1024),
]


# values = list(product(batch, seq, model, hidden))
names = [
    "batch_{}_seq_{}_model_{}_hidden_{}".format(*vals) for vals in values
]


@pytest.mark.parametrize("batch, seq, model, hidden", values, ids=names)
def test_bench_8bit_training(batch, seq, model, hidden):
    formatB = F.get_special_format_str()
    A = torch.randn(batch, seq, model, device="cuda").half()
    grad = torch.randn(batch, seq, model, device="cuda").half()
    w1 = torch.randint(-128, 127, size=(hidden, model), device="cuda").half()
    w2 = torch.randint(-128, 127, size=(model, hidden), device="cuda").half()
    print("")

    # torch.cuda.synchronize()
    ## warmup
    # for i in range(100):
    #    torch.matmul(A, w1.t())
    # torch.cuda.synchronize()

    dtype = torch.int8
    A = A.view(-1, A.shape[-1]).contiguous()
    grad = grad.view(-1, grad.shape[-1]).contiguous()
    torch.cuda.synchronize()
    t0 = time.time()
    for i in range(k):

        out1 = torch.matmul(A, w1.t())  # fc1
        # out2 = torch.matmul(out1, w2.t())# fc2

        # d1 = torch.matmul(grad, w2) # delta1
        # d2 = torch.matmul(d1, w1) # delta2

        # grad1 = torch.einsum('bo,bh->oh', out1, grad) # grad w2
        # grad2 = torch.einsum('bh,bo->ho', A, d2) # grad w1

    torch.cuda.synchronize()
    t16 = time.time() - t0
    print(t16)

    # torch.cuda.empty_cache()

    # Cw1, Cw1t, statsw1, statsw1t, coo_tensor = F.double_quant(w1)
    # Cw2, Cw2t, statsw2, statsw2t, coo_tensor = F.double_quant(w2)

    # CTw1, Sw1 = F.transform2(Cw1, formatB)
    # CTw2, Sw2 = F.transform2(Cw2, formatB)
    # CTw2t, Sw2t = F.transform2(Cw2t, formatB, transpose=True)
    # CTw1t, Sw1t = F.transform2(Cw1t, formatB, transpose=True)

    # CA, CAt, statsA, statsAt, coo_tensor = F.double_quant(A)
    # C32A, SA = F.transform2(CA, 'col32')
    ## fc1
    # out1_32, Sout1_32 = F.igemmlt(C32A, CTw1, SA, Sw1, dtype=dtype)
    ##out1 = F.mm_dequant(out1_32, Sout1_32, statsAt, statsw1t)

    ## fc2
    # Cout1, Cout1t, statsout1, statsout1t, coo_tensor = F.double_quant(out1)
    # C32out1, Sout1 = F.transform2(Cout1, 'col32')
    # out2_32, Sout2_32 = F.igemmlt(C32out1, CTw2, Sout1, Sw2, dtype=dtype)
    ##out2 = F.mm_dequant(out2_32, Sout2_32, statsout1t, statsw2t)

    ## delta1
    # Cgrad, Cgradt, statsgrad, statsgradt, coo_tensor = F.double_quant(grad)
    # C32grad, Sgrad = F.transform2(Cgrad, 'col32')
    ##d1_32, Sd1_32 = F.igemmlt(C32grad, CTw2t, Sgrad, Sw2t, dtype=dtype)
    ##d1 = F.mm_dequant(d1_32, Sd1_32, statsgradt, statsw2)

    ## delta2
    # Cd1, Cd1t, statsd1, statsd1t, coo_tensor = F.double_quant(d1)
    # C32d1, Sd1 = F.transform2(Cd1, 'col32')
    ##d2_32, Sd2_32 = F.igemmlt(C32d1, CTw1t, Sd1, Sw1t, dtype=dtype)
    ##d2 = F.mm_dequant(d2_32, Sd2_32, statsd1t, statsw1)

    ## grad1
    # C32out1t, Sout1t = F.transform2(Cout1t, 'col32', transpose=True)
    # CTgradt, Sgradt = F.transform2(Cgradt, formatB, transpose=True)
    ##grad1_32, Sgrad1_32 = F.igemmlt(C32out1t, CTgradt, Sout1t, Sgradt, dtype=dtype)
    ##grad1 = F.mm_dequant(grad1_32, Sgrad1_32, statsout1, statsgrad)

    ## grad2
    # C32At, SAt = F.transform2(CAt, 'col32', transpose=True)
    # CTd1t, Sd1t = F.transform2(Cd1t, formatB, transpose=True)
    ##grad2_32, Sgrad2_32 = F.igemmlt(C32At, CTd1t, SAt, Sd1t, dtype=dtype)
    ##grad2 = F.mm_dequant(grad2_32, Sgrad2_32, statsA, statsd1)

    # Cw2, Cw2t, statsw2, statsw2t, coo_tensor = F.double_quant(w2)

    # Cw1, Cw1t, statsw1, statsw1t, coo_tensor = F.double_quant(w1)
    # Cw2, Cw2t, statsw2, statsw2t, coo_tensor = F.double_quant(w2)

    # CTw1, Sw1 = F.transform2(Cw1, formatB)
    # CTw1t, Sw1t = F.transform2(Cw1t, formatB, transpose=True)
    # CTw2, Sw2 = F.transform2(Cw2, formatB)
    # CTw2t, Sw2t = F.transform2(Cw2t, formatB, transpose=True)
    # torch.cuda.synchronize()
    # t0 = time.time()
    # for i in range(k):
    #    #Cw1, Cw1t, statsw1, statsw1t, coo_tensor = F.double_quant(w1)
    #    #CTw1, Sw1 = F.transform2(Cw1, formatB)
    #    #Cw1, Cw1t, statsw1, statsw1t, coo_tensor = F.double_quant(w1)
    #    #CTw1, Sw1 = F.transform2(Cw1, formatB)

    #    #CA, CAt, statsA, statsAt, coo_tensor = F.double_quant(A, threshold=3.5)
    #    CA, CAt, statsA, statsAt, coo_tensor = F.double_quant(A)
    #    #CTw1t, Sw1t = F.transform2(Cw1t, formatB, transpose=True)
    #    #CTw2, Sw2 = F.transform2(Cw2, formatB)
    #    #CTw2t, Sw2t = F.transform2(Cw2t, formatB, transpose=True)

    #    C32A, SA = F.transform2(CA, 'col32')

    #    # fc1
    #    out1_32, Sout1_32 = F.igemmlt(C32A, CTw1, SA, Sw1, dtype=dtype)
    #    #out1dn = F.mm_dequant(out1_32, Sout1_32, statsA, statsw1)

    #    #print(coo_tensor.nnz)
    #    #out1sp = F.spmm_coo(coo_tensor, w1.t())
    #    #print(w1.t().shape)
    #    #out1 = out1dn + out1sp

    #    # fc2
    #    Cout1, Cout1t, statsout1, statsout1t, coo_tensor = F.double_quant(out1)
    #    C32out1, Sout1 = F.transform2(Cout1, 'col32')
    #    out2_32, Sout2_32 = F.igemmlt(C32out1, CTw2, Sout1, Sw2, dtype=dtype)
    #    #out2 = F.mm_dequant(out2_32, Sout2_32, statsout1, statsw2)

    #    # delta1
    #    Cgrad, Cgradt, statsgrad, statsgradt, coo_tensor = F.double_quant(grad)
    #    C32grad, Sgrad = F.transform2(Cgrad, 'col32')
    #    d1_32, Sd1_32 = F.igemmlt(C32grad, CTw2t, Sgrad, Sw2t, dtype=dtype)
    #    #d1 = F.mm_dequant(d1_32, Sd1_32, statsgrad, statsw2t)

    #    # delta2
    #    Cd1, Cd1t, statsd1, statsd1t, coo_tensor = F.double_quant(d1)
    #    C32d1, Sd1 = F.transform2(Cd1, 'col32')
    #    d2_32, Sd2_32 = F.igemmlt(C32d1, CTw1t, Sd1, Sw1t, dtype=dtype)
    #    #d2 = F.mm_dequant(d2_32, Sd2_32, statsd1, statsw1t)

    #    # grad1
    #    #C32out1t, Sout1t = F.transform2(Cout1t, 'col32', transpose=True)
    #    #CTgradt, Sgradt = F.transform2(Cgradt, formatB, transpose=True)
    #    #grad1_32, Sgrad1_32 = F.igemmlt(C32out1t, CTgradt, Sout1t, Sgradt, dtype=dtype)
    #    #grad1 = F.mm_dequant(grad1_32, Sgrad1_32, statsout1t, statsgradt)

    #    ## grad2
    #    #C32At, SAt = F.transform2(CAt, 'col32', transpose=True)
    #    #CTd1t, Sd1t = F.transform2(Cd1t, formatB, transpose=True)
    #    #grad2_32, Sgrad2_32 = F.igemmlt(C32At, CTd1t, SAt, Sd1t, dtype=dtype)
    #    #grad2 = F.mm_dequant(grad2_32, Sgrad2_32, statsAt, statsd1t)

    # torch.cuda.synchronize()
    # t8 = time.time() - t0
    # print(t8)


n = 2
dim1 = torch.randint(64, 256, size=(n,)).tolist()
dim4 = torch.randint(64, 1024, size=(n,)).tolist()

#dim1 = [2*1024]
#dim4 = [2*1024]

#dim1 = [4]
#dim4 = [4]

dims = (2,)
formatB = ["col_turing", "col_ampere"]
has_bias = [True, False]
values = list(product(dim1, dim4, dims, formatB, has_bias))
names = ["dim1_{}_dim4_{}_dims_{}_formatB_{}_has_bias_{}".format(*vals) for vals in values]


@pytest.mark.parametrize("dim1, dim4, dims, formatB, has_bias", values, ids=names)
def test_dequant_mm(dim1, dim4, dims, formatB, has_bias):
    inner = torch.randint(1, 128, size=(1,)).item()
    bias = None
    if has_bias: bias = torch.randn(dim4, device='cuda', dtype=torch.float16)
    formatB = F.get_special_format_str()
    for i in range(1):
        A = torch.randn(dim1, inner, device="cuda")
        B = torch.randn(dim4, inner, device="cuda")
        C1 = torch.matmul(A.half(), B.t().half())
        if has_bias: C1 += bias

        A1, maxA = F.vectorwise_quant(A, dim=1)
        B1, maxB = F.vectorwise_quant(B, dim=1)

        A2, SA = F.nvidia_transform(A1, "col32")
        B2, SB = F.nvidia_transform(B1, formatB)
        C2, SC = F.igemmlt(A2, B2, SA, SB)

        C3, S = F.nvidia_transform(C2, "row", state=SC)
        C4 = F.vectorwise_mm_dequant(C3.float(), maxA, maxB.t())
        if has_bias: C4 += bias

        # TODO: is something wrong here? If so, the problem goes deeper
        #n = C1.numel()
        #p = 0.06
        std = C1.std(0).view(1, -1)
        C1 /= std
        C4 /= std
        #assert_all_approx_close(C1, C4, atol=0.02, rtol=0.1, count=int(n*0.06))
        #assert (count / n < p), f"error in more than {p} of elements: {count}/{n}={count/n}"

        C5 = F.mm_dequant(C2, SC, maxA.flatten(), maxB.flatten(), bias=bias)
        #torch.testing.assert_allclose(C5, C4, atol=0.015, rtol=0.1)
        n = C5.numel()
        assert_all_approx_close(C1, C4, atol=0.015, rtol=0.1, count=int(0.01*n))


n = 2
dim1 = [1 * 1024]
dim2 = [1 * 1024]
# dim1 = torch.randint(1,4*1024, size=(n,)).tolist()
# dim2 = torch.randint(1,4*1024, size=(n,)).tolist()

dims = (2,)
# ldb = list(range(256, 1*1024, 256))
values = list(product(dim1, dim2, dims))
names = ["dim1_{}_dim2_{}_dims_{}".format(*vals) for vals in values]


@pytest.mark.parametrize("dim1, dim2, dims", values, ids=names)
def test_colrow_absmax(dim1, dim2, dims):
    for i in range(k):
        threshold = 3.0
        A = torch.randn(dim1, dim2, device="cuda").half()
        A_truncated = A.clone()
        A_truncated[torch.abs(A_truncated) >= 3.0] = 0.0
        if dims == 2:
            row_stats1, _ = torch.abs(A.float()).max(1)
            col_stats1, _ = torch.abs(A.float()).max(0)
            row_stats1_trunc, _ = torch.abs(A_truncated.float()).max(1)
            col_stats1_trunc, _ = torch.abs(A_truncated.float()).max(0)
        else:
            assert False

        row_stats2, col_stats2, nnz_block_ptr2 = F.get_colrow_absmax(
            A, threshold=threshold
        )

        A_blocked = einops.rearrange(
            torch.abs(A),
            "(rows row_tiles) (cols block_size)-> rows cols row_tiles block_size",
            row_tiles=16,
            block_size=64 * 4,
        )
        nnz_rows1_counts = (torch.abs(A_blocked) >= threshold).sum(3).flatten()
        nnz_block_ptr1 = torch.zeros(
            nnz_rows1_counts.shape[0] + 1,
            dtype=nnz_rows1_counts.dtype,
            device=nnz_rows1_counts.device,
        )
        nnz_block_ptr1[1:] = nnz_rows1_counts.cumsum(0)

        torch.testing.assert_allclose(col_stats1_trunc, col_stats2)
        torch.testing.assert_allclose(row_stats1_trunc, row_stats2)
        torch.testing.assert_allclose(nnz_block_ptr1, nnz_block_ptr2)

        row_stats2, col_stats2, nnz_block_ptr2 = F.get_colrow_absmax(
            A, threshold=0.0
        )

        torch.testing.assert_allclose(col_stats1, col_stats2)
        torch.testing.assert_allclose(row_stats1, row_stats2)
        assert nnz_block_ptr2 is None


n = 2
# dim1 = [8*1024]
# dim2 = [4*1024]
dim1 = torch.randint(1, 4 * 1024, size=(n,)).tolist()
dim2 = torch.randint(1, 4 * 1024, size=(n,)).tolist()

values = list(product(dim1, dim2))
names = ["dim1_{}_dim2_{}".format(*vals) for vals in values]


@pytest.mark.parametrize("dim1, dim2", values, ids=names)
def test_double_quant(dim1, dim2):
    for i in range(k):
        A = torch.randn(dim1, dim2, device="cuda").half()
        out_col1, Scol = F.vectorwise_quant(A, dim=0)
        out_row1, Srow = F.vectorwise_quant(A, dim=1)

        CA, CAt, statsA, statsAt, coo_tensor = F.double_quant(A)

        # max difference is 1 due to rounding differences
        torch.testing.assert_allclose(CA, out_row1, atol=1, rtol=0)
        torch.testing.assert_allclose(CAt, out_col1, atol=1, rtol=0)

        n = CAt.numel()
        num_not_close_rows = (
            (torch.isclose(CA, out_row1, atol=1) == 0).sum().item()
        )
        num_not_close_cols = (
            (torch.isclose(CAt, out_col1, atol=1) == 0).sum().item()
        )

        # allow for 1:500 error due to rounding differences
        min_error = 1 / 500
        if num_not_close_cols > (min_error * n):
            print(
                f"Min error exceeded {num_not_close_cols} elements are different. Error: {num_not_close_cols/n:.4f}"
            )
            assert False
        if num_not_close_rows > (min_error * n):
            print(
                f"Min error exceeded {num_not_close_rows} elements are different. Error: {num_not_close_rows/n:.4f}"
            )
            assert False

        torch.testing.assert_allclose(Srow.flatten(), statsA)
        torch.testing.assert_allclose(Scol.flatten(), statsAt)


n = 4
dim1 = torch.randint(1, 4 * 1024, size=(n,)).tolist()
dim4 = torch.randint(1, 4 * 1024, size=(n,)).tolist()
inner = torch.randint(1, 4 * 1024, size=(n,)).tolist()

values = list(zip(dim1, dim4, inner))
names = ["dim1_{}_dim4_{}_inner_{}".format(*vals) for vals in values]


@pytest.mark.parametrize("dim1, dim4, inner", values, ids=names)
def test_integrated_igemmlt(dim1, dim4, inner):
    for i in range(k):
        A = torch.randn(dim1, inner, device="cuda").half()
        B = torch.randn(dim4, inner, device="cuda").half()

        out1 = torch.matmul(A.half(), B.t().half())

        C1a, C1b, stats1a, stats1b, coo_tensor = F.double_quant(A)
        C2a, C2b, stats2a, stats2b, coo_tensor = F.double_quant(B)
        A1, maxA = F.vectorwise_quant(A, dim=1)
        B1, maxB = F.vectorwise_quant(B, dim=1)

        torch.testing.assert_allclose(maxA.flatten(), stats1a)
        torch.testing.assert_allclose(maxB.flatten(), stats2a)
        torch.testing.assert_allclose(C1a, A1, rtol=0, atol=1)
        torch.testing.assert_allclose(C2a, B1, rtol=0, atol=1)

        A2, SA = F.nvidia_transform(C1a, "col32")
        B2, SB = F.nvidia_transform(C2a, "col_turing")
        outC32, SC = F.igemmlt(A2, B2, SA, SB)
        out2 = F.mm_dequant(outC32, SC, stats1a, stats2a)

        A2, SA = F.nvidia_transform(A1, "col32")
        B2, SB = F.nvidia_transform(B1, "col_turing")
        C2, SC = F.igemmlt(A2, B2, SA, SB)

        C3, S = F.nvidia_transform(C2, "row", state=SC)
        out3 = F.vectorwise_mm_dequant(C3.float(), maxA, maxB.t())

        err1 = torch.abs(out1 - out2).mean().item()
        err2 = torch.abs(out1 - out3).mean().item()
        assert err2 <= err1 * 1.025


n = 6
dim1 = torch.randint(1, 4 * 1024, size=(n,)).tolist()
dim4 = torch.randint(1, 4 * 1024, size=(n,)).tolist()
inner = torch.randint(1, 4 * 1024, size=(n,)).tolist()

values = list(zip(dim1, dim4, inner))
names = ["dim1_{}_dim4_{}_inner_{}".format(*vals) for vals in values]


@pytest.mark.parametrize("dim1, dim4, inner", values, ids=names)
@pytest.mark.skip("Row scale has some bugs for ampere")
def test_igemmlt_row_scale(dim1, dim4, inner):
    formatB = F.get_special_format_str()
    err1, err2, err3 = [], [], []
    relerr1, relerr2 = [], []
    scale = 1
    for i in range(k):
        A = torch.randn(dim1, inner, device="cuda").half()
        B = torch.randn(dim4, inner, device="cuda").half()
        torch.nn.init.xavier_uniform_(B)
        C1 = torch.matmul(A, B.t())

        out1 = torch.matmul(A.half(), B.t().half())

        C1a, C1b, stats1a, stats1b, coo_tensor = F.double_quant(A)
        CB, absmaxB = F.vectorwise_quant(B, quant_type="linear")
        A2, SA = F.nvidia_transform(C1a, "col32")
        B2, SB = F.nvidia_transform(CB, formatB)
        A1, maxA = F.vectorwise_quant(A, dim=1)

        c = 10.0 * inner * scale
        row_scale = torch.ones_like(maxA) / c
        outC32, SC = F.igemmlt(
            A2, B2, SA, SB, dtype=torch.int8, row_scale=row_scale
        )
        C3, S = F.nvidia_transform(outC32, "row", state=SC)
        maxval = torch.abs(C3).max()
        if maxval == 127:
            scale = 1.5
        else:
            scale = maxval / 120
        out3 = C3 * maxA * absmaxB * c / (127 * 127)

        C4 = torch.matmul(C1a.float(), CB.float().t())

        C2a, C2b, stats2a, stats2b, coo_tensor = F.double_quant(B)
        B2, SB = F.nvidia_transform(C2a, formatB)
        outC32, SC = F.igemmlt(A2, B2, SA, SB)
        out2 = F.mm_dequant(outC32, SC, stats1a, stats2a)

        CA, SA = F.vectorwise_quant(A, dim=1, quant_type="vector")
        CB, SB = F.vectorwise_quant(B, dim=1, quant_type="linear")

        C = torch.matmul(CA.float(), CB.t().float())
        out4 = C * SA * SB / (127 * 127)
        # out4 = torch.clip(torch.round(C*SA/c), -127, 127)*c*SB/(127*127)

        # print('='*80)
        # print(out1)
        # print(out2)
        # print(out3)

        # print(out1)
        # print(out2)
        # print(out3)
        err1.append(torch.abs(out1 - out2).mean().item())
        err2.append(torch.abs(out1 - out3).mean().item())
        err3.append(torch.abs(out1 - out4).mean().item())

        # assert_all_approx_close(C3.float(), torch.round(C4*row_scale), rtol=0, atol=0, count=10)
    print("")
    print(sum(err1) / len(err1))
    print(sum(err2) / len(err2))
    print(sum(err3) / len(err3))


dim1 = [1024, 2048]
inner = [12288 * 4, 4096 * 4]
dim4 = [12288, 4096]

values = list(zip(dim1, dim4, inner))
names = ["dim1_{}_dim4_{}_inner_{}".format(*vals) for vals in values]


@pytest.mark.parametrize("dim1, dim4, inner", values, ids=names)
@pytest.mark.skip("Row scale has some bugs for ampere")
def test_row_scale_bench(dim1, dim4, inner):
    err1, err2, err3 = [], [], []
    relerr1, relerr2 = [], []
    scale = 1
    A = torch.randn(dim1, inner, device="cuda").half()
    B = torch.randn(dim4, inner, device="cuda").half()
    torch.nn.init.xavier_uniform_(B)
    # warmpup
    for i in range(k):
        C1 = torch.matmul(A, B.t())

    torch.cuda.synchronize()
    t0 = time.time()
    for i in range(k):
        C1 = torch.matmul(A, B.t())
    torch.cuda.synchronize()
    print("16", time.time() - t0)

    C1a, C1b, stats1a, stats1b, coo_tensor = F.double_quant(A)
    CB, absmaxB = F.vectorwise_quant(B, quant_type="linear")
    A2, SA = F.nvidia_transform(C1a, "col32")
    B2, SB = F.nvidia_transform(CB, formatB)
    A1, maxA = F.vectorwise_quant(A, dim=1)

    c = 10.0 * inner * scale
    row_scale = maxA / c
    torch.cuda.synchronize()
    t0 = time.time()
    for i in range(k):
        outC32, SC = F.igemmlt(
            A2, B2, SA, SB, dtype=torch.int8, row_scale=row_scale
        )
    torch.cuda.synchronize()
    print("row-wise", time.time() - t0)

    C2a, C2b, stats2a, stats2b, coo_tensor = F.double_quant(B)
    B2, SB = F.nvidia_transform(C2a, formatB)
    torch.cuda.synchronize()
    t0 = time.time()
    for i in range(k):
        outC32, SC = F.igemmlt(A2, B2, SA, SB)
    torch.cuda.synchronize()
    print("vector-wise", time.time() - t0)


n = 2
dim1 = torch.randint(2, 1024, size=(n,)).tolist()
dim2 = torch.randint(2, 1024, size=(n,)).tolist()
# dim1 = [8*1024]
# dim2 = [4*1024]

dim3 = [0]
dtype = [torch.int8]
a_order = ["row"]
out_order = ["col32", "col_turing", "col_ampere"]
transpose = [False, True]
dims = [2]
values = list(
    product(dim1, dim2, dim3, dims, dtype, a_order, out_order, transpose)
)
names = [
    "dim1_{}_dim2_{}_dim3_{}_dims_{}_dtype_{}_orderA_{}_orderOut_{}_{}".format(
        *vals
    )
    for vals in values
]


@pytest.mark.parametrize(
    "dim1, dim2, dim3, dims, dtype, orderA, orderOut, transpose",
    values,
    ids=names,
)
def test_transform(dim1, dim2, dim3, dims, dtype, orderA, orderOut, transpose):
    for i in range(k):
        if dims == 2:
            A = torch.randint(10, 99, size=(dim1, dim2), device="cuda").to(
                dtype
            )
        elif dims == 3:
            A = torch.randint(
                10, 99, size=(dim1, dim2, dim3), device="cuda"
            ).to(dtype)

        A.view(-1)[-1] = -1
        if transpose:
            At = A.t().contiguous()
            out1, S1 = F.nvidia_transform(At, to_order=orderOut)
        else:
            out1, S1 = F.nvidia_transform(A, to_order=orderOut)
        out2, S2 = F.transform(A, to_order=orderOut, transpose=transpose)

        assert S1[0][0] == S2[0][0]
        assert S1[0][1] == S2[0][1]
        # print(out1)
        # print(out2)

        torch.testing.assert_allclose(out1, out2)


n = 2
# dim1 = torch.randint(2,1024, size=(n,)).tolist()
# dim2 = torch.randint(2,1024, size=(n,)).tolist()
dim1 = [1]
dim2 = [33]

dtype = [torch.int8]
# a_order = ['col_turing', 'col_ampere']
a_order = ["col_turing"]
out_order = ["row"]
values = list(product(dim1, dim2, dtype, a_order, out_order))
names = [
    "dim1_{}_dim2_{}_dtype_{}_orderA_{}_orderOut_{}".format(*vals)
    for vals in values
]


def test_overflow():
    formatB = F.get_special_format_str()
    print(formatB)
    for i in range(2):
        a = torch.arange(5, 15).cuda().to(torch.int8).view(-1, 1)
        b = torch.arange(5, 15).cuda().to(torch.int8).view(-1, 1)

        Ca, Sa = F.nvidia_transform(a, "col32")
        Cb, Sb = F.nvidia_transform(b, formatB)

        c = F.igemmlt(Ca, Cb, Sa, Sb, dtype=torch.int8)
        c2 = torch.matmul(a.float(), b.float().t())


n = 2
dim1 = torch.randint(1, 4 * 1024, size=(n,)).tolist()
dim2 = torch.randint(1, 4 * 1024, size=(n,)).tolist()
# dim1 = [4]
# dim2 = [5]

values = list(product(dim1, dim2))
names = ["dim1_{}_dim2_{}".format(*vals) for vals in values]


@pytest.mark.parametrize("dim1, dim2", values, ids=names)
def test_coo_double_quant(dim1, dim2):
    threshold = 3.00
    for i in range(k):
        A = torch.randn(dim1, dim2, device="cuda").half()

        idx = torch.abs(A) >= threshold
        CA2, CAt, statsA, statsAt, coo_tensor = F.double_quant(A)
        CA, CAt, statsA, statsAt, coo_tensor = F.double_quant(
            A, threshold=threshold
        )

        if coo_tensor is not None:
            A1 = A * idx
            A2 = torch.zeros_like(A)
            A2[
                coo_tensor.rowidx.long(), coo_tensor.colidx.long()
            ] = coo_tensor.values
            torch.testing.assert_allclose(A1, A2)

            A1 = A * (idx == 0)
            A2 = (CA.float() * statsA.unsqueeze(1) / 127).half()
            torch.testing.assert_allclose(
                A * (idx == 0), A2, rtol=0.05, atol=1.5e-2
            )


n = 2
dim1 = torch.randint(1, 1 * 1024, size=(n,)).tolist()
dim2 = torch.randint(1, 1 * 1024, size=(n,)).tolist()
# dim1 = [7]
# dim2 = [11]
transposed_B = [False, True]
values = list(product(dim1, dim2, transposed_B))
names = ["dim1_{}_dim2_{}_transposed_B_{}".format(*vals) for vals in values]


@pytest.mark.parametrize("dim1, dim2, transposed_B", values, ids=names)
def test_spmm_coo(dim1, dim2, transposed_B):
    threshold = 1.5
    dim3 = torch.randint(32, 128, size=(1,)).item()
    # dim3 = 17
    for i in range(k):
        A = torch.randn(dim1, dim2).cuda().half()
        if transposed_B:
            B = torch.randn(dim3, dim2).cuda().half()
        else:
            B = torch.randn(dim2, dim3).cuda().half()

        idx = torch.abs(A) >= threshold
        nnz = (idx == 1).sum().item()
        rows, cols = torch.where(idx)
        values = A[idx]
        cooA = F.COOSparseTensor(
            A.shape[0], A.shape[1], nnz, rows.int(), cols.int(), values
        )
        A2 = A * idx

        if transposed_B:
            out2 = F.spmm_coo(cooA, B.t())
            out1 = torch.matmul(A2, B.t())
        else:
            out2 = F.spmm_coo(cooA, B)
            out1 = torch.matmul(A2, B)

        assert_all_approx_close(out1, out2, rtol=0.01, atol=3.0e-2, count=30)


def test_spmm_bench():
    batch = 2
    model = 1024 * 1
    hidden = model * 4
    seq = 1024
    dim1 = batch * seq
    dim2 = model
    dim3 = hidden
    threshold = 4
    A = torch.randn(dim1, dim2, device="cuda").half()
    B = torch.randn(dim2, dim3, device="cuda").half()
    for i in range(10):
        C1 = bnb.matmul(A, B.t())

    torch.cuda.synchronize()
    t0 = time.time()
    for i in range(k):
        C1 = bnb.matmul(A, B.t())
    torch.cuda.synchronize()
    t8 = time.time() - t0

    idx = torch.abs(A) >= threshold
    nnz = (idx == 1).sum().item()
    print(nnz / idx.numel())
    rows, cols = torch.where(idx)
    values = A[idx]
    cooA = F.COOSparseTensor(
        A.shape[0], A.shape[1], nnz, rows.int(), cols.int(), values
    )

    for i in range(10):
        out2 = F.spmm_coo(cooA, B)

    torch.cuda.synchronize()
    t0 = time.time()
    for i in range(k):
        out2 = F.spmm_coo(cooA, B)
    torch.cuda.synchronize()
    tsp = time.time() - t0
    print(tsp, t8)
    print(tsp / t8)


n = 2
dim1 = torch.randint(256, 1 * 1024, size=(n,)).tolist()
dim2 = torch.randint(256, 1 * 1024, size=(n,)).tolist()
values = list(product(dim1, dim2))
names = ["dim1_{}_dim2_{}".format(*vals) for vals in values]


@pytest.mark.parametrize("dim1, dim2", values, ids=names)
def test_integrated_sparse_decomp(dim1, dim2):
    threshold = 3.0
    formatB = "col_turing"
    for i in range(k):
        A = torch.randn(dim1, dim2).cuda().half()
        w1 = torch.randn(dim1, dim2).cuda().half()
        out1 = torch.matmul(A, w1.t())

        Cw1, Cw1t, statsw1, statsw1t, coo_tensor = F.double_quant(w1)
        CTw1, Sw1 = F.transform(Cw1, formatB)

        CA, CAt, statsA, statsAt, coo_tensor = F.double_quant(A)
        C32A, SA = F.transform(CA, "col32")

        out1_32, Sout1_32 = F.igemmlt(C32A, CTw1, SA, Sw1)
        out2 = F.mm_dequant(out1_32, Sout1_32, statsA, statsw1)

        CA, CAt, statsA, statsAt, coo_tensor = F.double_quant(
            A, threshold=threshold
        )
        C32A, SA = F.transform(CA, "col32")

        out1_32, Sout1_32 = F.igemmlt(C32A, CTw1, SA, Sw1)
        out3 = F.mm_dequant(out1_32, Sout1_32, statsA, statsw1)

        assert coo_tensor is not None

        out4 = F.spmm_coo(coo_tensor, w1.t())
        out5 = out3 + out4

        err1 = torch.abs(out1 - out2).mean().item()
        err2 = torch.abs(out1 - out5).mean().item()
        assert err2 < err1


def test_matmuls():
    a = torch.randn(256, 512).half().cuda()
    b = torch.randn(256, 512).half().cuda()
    c1 = torch.matmul(a, b.t())
    c2 = bnb.matmul(a, b)
    c3 = bnb.matmul_cublas(a, b.t())

    err1 = torch.abs(c1 - c2).mean().item()
    err2 = torch.abs(c1 - c3).mean().item()
    assert err1 < 0.2
    assert err2 < 0.2
    print(err1, err2)


n = 2
# dim1 = torch.randint(1,1*1024, size=(n,)).tolist()
# dim2 = torch.randint(1,4*1024, size=(n,)).tolist()
dim1 = [1 * 2048]
dim2 = [12288]
# dim1 = [32]
# dim2 = [32]
# dtype = [torch.float16, torch.int8]
dtype = [torch.float16]
out_function = ["zeros", "ones"]
values = list(product(dim1, dim2, dtype, out_function))
names = [
    "dim1_{}_dim2_{}_dtype_{}_out_func_{}".format(*vals) for vals in values
]


@pytest.mark.parametrize("dim1, dim2, dtype, out_func", values, ids=names)
def test_spmm_coo_very_sparse(dim1, dim2, dtype, out_func):
    out_func = getattr(torch, out_func)

    threshold = 3.3
    # threshold = 2.8
    # threshold = 0.0
    A = torch.randn(dim1, dim2, device="cuda").half()
    if dtype == torch.float16:
        B = torch.randn(dim2, dim2 * 4, device="cuda").half()
        torch.nn.init.xavier_uniform_(B)
    else:
        B = torch.randn(dim2, dim2 * 4, device="cuda").half()
        torch.nn.init.xavier_uniform_(B)
        B, SB = F.vectorwise_quant(B, quant_type="linear")
        # B = torch.randint(-127, 127, size=(dim2, dim2*4), device='cuda').to(torch.int8)

    print("")
    idx = torch.abs(A) >= threshold
    nnz = (idx == 1).sum().item()
    rows, cols = torch.where(idx)
    values = A[idx]
    cooA = F.COOSparseTensor(
        A.shape[0], A.shape[1], nnz, rows.int(), cols.int(), values
    )
    A2 = A * idx
    out1 = torch.matmul(A2.half(), B.half())
    out = out_func(out1.shape, dtype=torch.float16, device=out1.device)
    out1 += out.clone()
    out2 = F.spmm_coo_very_sparse(cooA, B, out=out)
    # print(B)
    # print(out1)
    # print(out2)
    p = 200 / (2048 * 12288 * 4)
    n = out1.numel()
    count = math.ceil(p * n)
    std = out1.std()
    out1 /= std
    out2 /= std
    assert_all_approx_close(
        out1, out2.half(), rtol=0.01, atol=3.0e-2, count=count
    )
    # assert_all_approx_close(out1, out2.half(), rtol=0.05, atol=0.01, count=count)

    idx_col = torch.randint(0, A2.shape[-1], size=(15,))

    # torch.testing.assert_allclose(out1, out2.half(), rtol=0.05, atol=0.001)

    # Bt = torch.randn(dim2*4, dim2, device='cuda').half()
    # torch.cuda.synchronize()
    # t0 = time.time()
    # print(A2.shape, B.shape)
    # for i in range(100):
    #   #out3 = F.spmm_coo(cooA, Bt.t())
    #   #out2 = F.spmm_coo(cooA, B)
    #   #out2 = F.spmm_coo_very_sparse(cooA, B)
    #   #out1 = torch.matmul(A, Bt.t())

    # torch.cuda.synchronize()
    # print(time.time() - t0)


def test_coo2csr():
    threshold = 1
    A = torch.randn(128, 128).half().cuda()
    idx = torch.abs(A) >= threshold
    nnz = (idx == 1).sum().item()
    rows, cols = torch.where(idx)
    values = A[idx]
    cooA = F.COOSparseTensor(
        A.shape[0], A.shape[1], nnz, rows.int(), cols.int(), values
    )
    A2 = A * idx
    csrA = F.coo2csr(cooA)
    counts = csrA.rowptr[1:] - csrA.rowptr[:-1]
    assert counts.numel() == A.shape[0]

    torch.testing.assert_allclose(counts, (A2 != 0).sum(1))
    idx = A2 != 0
    torch.testing.assert_allclose(A2[idx], csrA.values)


def test_coo2csc():
    threshold = 1
    A = torch.randn(128, 128).half().cuda()
    idx = torch.abs(A) >= threshold
    nnz = (idx == 1).sum().item()
    rows, cols = torch.where(idx)
    values = A[idx]
    cooA = F.COOSparseTensor(
        A.shape[0], A.shape[1], nnz, rows.int(), cols.int(), values
    )
    A2 = A * idx
    cscA = F.coo2csc(cooA)
    counts = cscA.colptr[1:] - cscA.colptr[:-1]
    assert counts.numel() == A.shape[1]

    torch.testing.assert_allclose(counts, (A2 != 0).sum(0))
    # torch uses row-major -> use transpose to transfer to col-major
    idx = A2.t() != 0
    torch.testing.assert_allclose(A2.t()[idx], cscA.values)


n = 2
# dim1 = torch.randint(1,1*1024, size=(n,)).tolist()
# dim2 = torch.randint(1,4*1024, size=(n,)).tolist()
dim1 = [1 * 2048]
# dim2 = [12288]
dim2 = [2048]
# dim1 = [2]
# dim2 = [2]
dtype = [torch.int8]
values = list(product(dim1, dim2, dtype))
names = ["dim1_{}_dim2_{}_dtype_{}".format(*vals) for vals in values]


@pytest.mark.parametrize("dim1, dim2, dtype", values, ids=names)
def test_spmm_coo_dequant(dim1, dim2, dtype):
    threshold = 6.0
    # threshold = 2.8
    # threshold = 0.0
    A = torch.randn(dim1, dim2, device="cuda").half()
    B = torch.empty(dim2, dim2 * 4, device="cuda", dtype=torch.float16)
    torch.nn.init.xavier_uniform_(B)
    Bt = B.t().contiguous()

    CB, CBt, statsB, statsBt, coo_tensor = F.double_quant(B)

    rowidx = torch.randint(0, A.shape[-1], size=(15,))

    A[:, rowidx] = 8.0

    idx = torch.abs(A) >= threshold
    nnz = (idx == 1).sum().item()
    rows, cols = torch.where(idx)
    values = A[idx]
    cooA = F.COOSparseTensor(
        A.shape[0], A.shape[1], nnz, rows.int(), cols.int(), values
    )
    A2 = A * idx
    out2 = F.spmm_coo_very_sparse(cooA, CBt, dequant_stats=statsBt)
    out1 = torch.matmul(A2, B.half())
    out3 = F.spmm_coo_very_sparse(cooA, CBt.half())
    out3 = out3 * statsBt.half() / 127

    values, counts = torch.unique(cooA.rowidx, return_counts=True)
    offset = counts.cumsum(0).int()
    max_count, max_idx = torch.sort(counts, descending=True)
    print(torch.median(max_count.float()))

    torch.testing.assert_allclose(out2, out3, rtol=0.05, atol=0.001)

    p = 200 / (2048 * 12288 * 4)
    n = out1.numel()
    count = math.ceil(p * n)
    assert_all_approx_close(out1, out2, rtol=0.01, atol=3.0e-2, count=count)

    # torch.cuda.synchronize()
    # t0 = time.time()
    # for i in range(100):
    #   out2 = F.spmm_coo_very_sparse(cooA, B)
    # torch.cuda.synchronize()
    # print('fp16', time.time() - t0)

    torch.cuda.synchronize()
    t0 = time.time()
    for i in range(100):
        out2 = F.spmm_coo(cooA, B)
    torch.cuda.synchronize()
    print("cusparse fp16", time.time() - t0)

    torch.cuda.synchronize()
    t0 = time.time()
    for i in range(100):
        out2 = F.spmm_coo_very_sparse(cooA, CBt)
    torch.cuda.synchronize()
    print("int8", time.time() - t0)

    torch.cuda.synchronize()
    t0 = time.time()
    for i in range(100):
        out2 = F.spmm_coo_very_sparse(cooA, CBt, dequant_stats=statsBt)
    torch.cuda.synchronize()
    print("int8+dequant", time.time() - t0)

    torch.cuda.synchronize()
    t0 = time.time()
    for i in range(100):
        out2 = torch.matmul(A, B)
    torch.cuda.synchronize()
    print("matmul", time.time() - t0)

    torch.cuda.synchronize()
    t0 = time.time()
    for i in range(100):
        out1 = bnb.matmul(A, Bt)
        out2 = F.spmm_coo_very_sparse(cooA, CBt, dequant_stats=statsBt)
        out = out1 + out2
    torch.cuda.synchronize()
    print("sparse+ matmul", time.time() - t0)

    torch.cuda.synchronize()
    t0 = time.time()
    for i in range(100):
        out1 = bnb.matmul(A, Bt)
        torch.matmul(A[:, rowidx], Bt.t()[rowidx], out=out1)
    torch.cuda.synchronize()
    print("partial matmul", time.time() - t0)

    torch.cuda.synchronize()
    t0 = time.time()
    for i in range(100):
        out1 = bnb.matmul(A, Bt)
    torch.cuda.synchronize()
    print("partial matmul", time.time() - t0)


batch_size = 2
seqdim = 2048
values = []
values.append((batch_size, seqdim, 768, 4 * 768))
values.append((batch_size, seqdim, 1024, 4*1024))
values.append((batch_size, seqdim, 1536, 4*1536))
values.append((batch_size, seqdim, 2048, 4*2048))
values.append((batch_size, seqdim, 2560, 4*2560))
values.append((batch_size, seqdim, 4096, 4*4096))
values.append((batch_size, seqdim, 5140, 4*5140))
values.append((batch_size, seqdim, 12288, 4*12288))
names = ["batch_{}_seq_{}_model_{}_hidden_{}".format(*vals) for vals in values]
@pytest.mark.parametrize("batch, seq, model, hidden", values, ids=names)
def test_bench_matmul(batch, seq, model, hidden):
    iters = 1
    formatB = F.get_special_format_str()

    A = torch.randn(batch, seq, model, device="cuda").half()
    B = torch.empty(hidden, model, dtype=torch.float16, device="cuda")
    torch.nn.init.xavier_uniform_(B)

    B_fp4, state = F.quantize_fp4(B)
    B_fp4_c, state_c = F.quantize_fp4(B, compress_statistics=True)

    B_nf4, state_nf4= F.quantize_nf4(B)

    linear8bit = bnb.nn.Linear8bitLt(model, hidden, False).cuda().half()
    linear8bit.eval()

    outliers = torch.randint(0, model, size=(5,)).cuda()
    A[:, :, outliers] = 8.0

    linearMixedBit = (bnb.nn.Linear8bitLt(model, hidden, False, threshold=6.0).cuda().half())
    linearMixedBit.eval()

    linear8bit_train = bnb.nn.Linear8bitLt(model, hidden, False).cuda().half()
    linear8bit_train_thresh = bnb.nn.Linear8bitLt(model, hidden, False, threshold=6.0).cuda().half()

    # warmup
    for i in range(iters):
        torch.matmul(A, B.t())
    torch.cuda.synchronize()
    print("")

    torch.cuda.synchronize()
    t0 = time.time()
    for i in range(iters):
        torch.matmul(A, B.t())
    torch.cuda.synchronize()
    print( f"pytorch fp16: [{batch},{seq},{model}], [{model},{hidden}]->[{batch},{seq},{hidden}]: {time.time()-t0:.4f}s" )

    torch.cuda.synchronize()
    t0 = time.time()
    for i in range(iters):
        bnb.matmul_4bit(A, B_fp4.t(), quant_state=state)
    torch.cuda.synchronize()
    print( f"bnb fp4: [{batch},{seq},{model}], [{model},{hidden}]->[{batch},{seq},{hidden}]: {time.time()-t0:.4f}s" )

    torch.cuda.synchronize()
    t0 = time.time()
    for i in range(iters):
        bnb.matmul_4bit(A, B_fp4.t(), quant_state=state_c)
    torch.cuda.synchronize()
    print( f"bnb fp4 + compressed stats: [{batch},{seq},{model}], [{model},{hidden}]->[{batch},{seq},{hidden}]: {time.time()-t0:.4f}s" )

    torch.cuda.synchronize()
    t0 = time.time()
    for i in range(iters):
        bnb.matmul_4bit(A, B_nf4.t(), quant_state=state_nf4)
    torch.cuda.synchronize()
    print( f"bnb nf4: [{batch},{seq},{model}], [{model},{hidden}]->[{batch},{seq},{hidden}]: {time.time()-t0:.4f}s" )

    #torch.cuda.synchronize()
    #t0 = time.time()
    #for i in range(iters):
    #    bnb.matmul(A, B)
    #torch.cuda.synchronize()
    #print(f"CB -> CxB conversion (each iteration): [{batch},{seq},{model}], [{model},{hidden}]->[{batch},{seq},{hidden}]: {time.time()-t0:.4f}s")

    #torch.cuda.synchronize()
    #t0 = time.time()
    #for i in range(iters):
    #    bnb.matmul(A, B, threshold=6.0)
    #torch.cuda.synchronize()
    #print(f"CB -> CxB conversion + threshold: [{batch},{seq},{model}], [{model},{hidden}]->[{batch},{seq},{hidden}]: {time.time()-t0:.4f}s")

    #CA, CAt, SCA, SCAt, coo_tensorA = F.double_quant(A, threshold=0.0)
    #C32A, SA = F.transform(CA, "col32")
    #CB, CBt, SCB, SCBt, coo_tensorB = F.double_quant(B)
    #CxB, SB = F.transform(CB, to_order=formatB)
    #torch.cuda.synchronize()
    #t0 = time.time()
    #for i in range(iters):
    #    out32, Sout32 = F.igemmlt(C32A, CxB, SA, SB)
    #torch.cuda.synchronize()
    #print(f"no overhead matmul-lt: [{batch},{seq},{model}], [{model},{hidden}]->[{batch},{seq},{hidden}]: {time.time()-t0:.4f}s")

    #BA, statsB = F.vectorwise_quant(B, dim=1)
    #CxB, SB = F.nvidia_transform(CB, to_order=formatB)
    #torch.cuda.synchronize()
    #t0 = time.time()
    #for i in range(iters):
    #    A2 = A.view(-1, A.shape[-1]).contiguous()
    #    CA, statsA = F.vectorwise_quant(A2, dim=1)
    #    C32A, SA = F.nvidia_transform(CA, "col32")
    #    out32, Sout32 = F.igemmlt(C32A, CxB, SA, SB)
    #    Cout, Sout = F.nvidia_transform(out32, "row", state=Sout32)
    #    F.vectorwise_mm_dequant(Cout, statsA, statsB.t())
    #torch.cuda.synchronize()
    #print(f"vector pytorch + nvidia: [{batch},{seq},{model}], [{model},{hidden}]->[{batch},{seq},{hidden}]: {time.time()-t0:.4f}s")

    #BA, statsB = F.vectorwise_quant(B, dim=1, quant_type="linear")
    #CxB, SB = F.nvidia_transform(CB, to_order=formatB)
    #torch.cuda.synchronize()
    #t0 = time.time()
    #for i in range(iters):
    #    A2 = A.view(-1, A.shape[-1]).contiguous()
    #    CA, statsA = F.vectorwise_quant(A2, dim=1, quant_type="linear")
    #    C32A, SA = F.nvidia_transform(CA, "col32")
    #    out32, Sout32 = F.igemmlt(C32A, CxB, SA, SB)
    #    Cout, Sout = F.nvidia_transform(out32, "row", state=Sout32)
    #    out = Cout * statsB * statsA * (1.0 / (127 * 127))
    #torch.cuda.synchronize()
    #print(f"linear pytorch + nvidia: [{batch},{seq},{model}], [{model},{hidden}]->[{batch},{seq},{hidden}]: {time.time()-t0:.4f}s")

    #linear8bit(A)
    #torch.cuda.synchronize()
    #t0 = time.time()
    #for i in range(iters):
    #    linear8bit(A)
    #torch.cuda.synchronize()
    #print( f"bnb linear8bitlt (eval): [{batch},{seq},{model}], [{model},{hidden}]->[{batch},{seq},{hidden}]: {time.time()-t0:.4f}s")

    #linearMixedBit(A)
    #torch.cuda.synchronize()
    #t0 = time.time()
    #for i in range(iters):
    #    linearMixedBit(A)
    #torch.cuda.synchronize()
    #print( f"bnb linear8bitlt with threshold (eval): [{batch},{seq},{model}], [{model},{hidden}]->[{batch},{seq},{hidden}]: {time.time()-t0:.4f}s")

    #linear8bit_train(A)
    #torch.cuda.synchronize()
    #t0 = time.time()
    #for i in range(iters):
    #    linear8bit_train(A)
    #torch.cuda.synchronize()
    #print( f"bnb linear8bitlt (training): [{batch},{seq},{model}], [{model},{hidden}]->[{batch},{seq},{hidden}]: {time.time()-t0:.4f}s")

    #linear8bit_train_thresh(A)
    #torch.cuda.synchronize()
    #t0 = time.time()
    #for i in range(iters):
    #    linear8bit_train(A)
    #torch.cuda.synchronize()
    #print( f"bnb linear8bitlt with threshold (training): [{batch},{seq},{model}], [{model},{hidden}]->[{batch},{seq},{hidden}]: {time.time()-t0:.4f}s")

def test_zeropoint():
    def quant_zp(x):
        dtype = x.dtype
        x = x.float()
        dyna = x.max() - x.min()
        if dyna == 0:
            dyna = 1
        qx = 254.0 / dyna
        minx = x.min()
        # zpx = torch.round(minx* qx)
        # zpx = 127 - torch.round(x.max()* qx)
        zpx = torch.round(x.min() * qx) - 127
        x = (qx * x) + zpx
        return x, qx, zpx

    batch = 2
    seq = 512
    model = 1024
    hidden = 4 * model
    A = torch.randn(batch * seq, model, device="cuda").half() * 0.1
    B = torch.randn(model, hidden, device="cuda").half() * 0.1

    C0 = torch.matmul(A, B)

    # A, SA = F.vectorwise_quant(A, quant_type='linear')
    # B, SB = F.vectorwise_quant(B, quant_type='linear')
    A = A.float()
    B = B.float()

    C1 = torch.matmul(A, B)
    C3 = bnb.matmul(A.half(), B.t().contiguous().half())

    zp = 1
    # C2 = torch.matmul(A-zp, B)
    # C2 += B.sum(0).view(1, -1)*zp
    C2 = torch.matmul(A, B - zp)
    C2 -= A.sum(1).view(-1, 1) * zp

    ca, cqa, cza = quant_zp(A)
    print(ca.min(), ca.max())
    print((ca - cza).min(), (ca - cza).max())

    zp = 1
    scale = 2.0
    C5 = torch.matmul((A * scale) - zp, B)
    C5 += B.sum(0) * zp
    C5 /= scale

    CA, qa, zpa = quant_zp(A)
    C4 = torch.matmul(CA, B)
    C4 -= B.sum(0) * zpa
    C4 /= qa

    zpb = 1
    zpa = 1
    qa = 2
    qb = 2
    C6 = torch.matmul((A * qa) + zpa, (B * qb) + zpb)
    C6 -= (qb * B.sum(0).view(1, -1) * zpa) + (qa * A.sum(1).view(-1, 1) * zpb)
    C6 -= zpa * zpb * A.shape[1]
    C6 /= qa * qb

    CA, qa, zpa = quant_zp(A)
    CB, qb, zpb = quant_zp(B)
    C7 = torch.matmul(CA, CB)
    C7 -= (qb * B.sum(0).view(1, -1) * zpa) + (qa * A.sum(1).view(-1, 1) * zpb)
    C7 -= zpa * zpb * A.shape[1]
    C7 /= qa * qb

    print("")
    # print(C0.flatten()[:10])
    print(C1.flatten()[:10])
    print(C2.flatten()[:10])
    print(C3.flatten()[:10])
    print(C5.flatten()[:10])
    print(C6.flatten()[:10])
    print(C7.flatten()[:10])
    err1 = torch.abs(C1 - C2).mean().item()
    err2 = torch.abs(C1 - C3).mean().item()
    err3 = torch.abs(C1 - C4).mean().item()
    err4 = torch.abs(C1 - C5).mean().item()
    err5 = torch.abs(C1 - C6).mean().item()
    err6 = torch.abs(C1 - C7).mean().item()
    print(err1, err2, err3, err4, err5, err6)


def test_extract_outliers():
    for i in range(k):
        shapeA = (4096, 4096 * 4)
        idx = torch.unique(torch.randint(0, shapeA[1], size=(10,)).int()).cuda()
        # idx = torch.Tensor([0]).int().cuda()
        A = torch.randint(-128, 127, size=shapeA, device="cuda").to(torch.int8)
        outliers1 = A[:, idx.long()]

        CA, SA = F.transform(A, "col_turing")

        outliers2 = F.extract_outliers(CA, SA, idx)

        assert outliers2.shape[0] == shapeA[0]
        assert outliers2.shape[1] == idx.numel()

        torch.testing.assert_allclose(outliers1, outliers2)

        CA, SA = F.transform(A, "col_ampere")

        outliers2 = F.extract_outliers(CA, SA, idx)

        assert outliers2.shape[0] == shapeA[0]
        assert outliers2.shape[1] == idx.numel()

        torch.testing.assert_allclose(outliers1, outliers2)



def test_blockwise_cpu_large():
    diffs = []
    reldiffs = []
    batch = 128
    seq = 128
    for hidden in [128]:#, 14336]:
        for blocksize in [4096, 16384]:
            for i in range(2):
                A1 = torch.randn(batch, seq, hidden, device='cpu')
                t0 = time.time()
                C, S = F.quantize_blockwise(A1, blocksize=blocksize)
                A2 = F.dequantize_blockwise(C, S, blocksize=blocksize)
                print(time.time() - t0)
                diff = torch.abs(A1 - A2)
                reldiff = diff / torch.abs(A1 + 1e-8)
                diffs.append(diff.mean().item())
                reldiffs.append(reldiff.mean().item())
                assert diffs[-1] < 0.011
            # print(sum(diffs)/len(diffs))
            # print(sum(reldiffs)/len(reldiffs))



def test_fp8_quant():
    for e_bits in range(1, 7):
        p_bits = 7-e_bits
        code = F.create_fp8_map(True, e_bits, p_bits).cuda()

        abserr = []
        relerr = []
        for i in range(100):
            A1 = torch.randn(1024, 1024, device="cuda")
            C, SC = F.quantize_blockwise(A1, code=code)
            A2 = F.dequantize_blockwise(C, SC)
            diff = torch.abs(A1 - A2)
            reldiff = diff/torch.abs(A1+1e-8)
            abserr.append(diff.mean().item())
            relerr.append(reldiff.mean().item())
            #assert diff < 0.0075
        #print(sum(abserr)/len(abserr))
        #print(sum(relerr)/len(relerr))

        abserr = []
        relerr = []
        for i in range(100):
            A1 = torch.rand(1024, 1024, device="cuda")
            C, SC = F.quantize_blockwise(A1, code=code)
            A2 = F.dequantize_blockwise(C, SC)
            diff = torch.abs(A1 - A2)
            reldiff = diff/torch.abs(A1+1e-8)
            abserr.append(diff.mean().item())
            relerr.append(reldiff.mean().item())
            #assert diff < 0.0075
        #print(sum(abserr)/len(abserr))
        #print(sum(relerr)/len(relerr))

        abserr = []
        relerr = []
        for i in range(100):
            A1 = torch.randn(1024, 1024, device="cuda")
            C, SC = F.quantize_blockwise(A1)
            A2 = F.dequantize_blockwise(C, SC)
            diff = torch.abs(A1 - A2)
            reldiff = diff/torch.abs(A1+1e-8)
            abserr.append(diff.mean().item())
            relerr.append(reldiff.mean().item())
            #assert diff < 0.0075
        #print(3, sum(abserr)/len(abserr))
        #print(3, sum(relerr)/len(relerr))


def test_few_bit_quant():

    #print('')
    for bits in range(2, 9):
        #print('='*30, bits, '='*30)
        for method in ['linear', 'fp8', 'dynamic', 'quantile']:
            abserrs = []
            relerrs = []
            code = None
            if method == 'linear':
                code = F.create_linear_map(True, total_bits=bits).cuda()
            elif method == 'fp8':
                ebits = math.ceil(bits/2)
                pbits = bits-ebits-1
                code = F.create_fp8_map(True, ebits, pbits, bits).cuda()
                print(code)
            elif method == 'dynamic':
                code = F.create_dynamic_map(True, bits-0, bits).cuda()
            elif method == 'quantile':
                values = torch.randn(2048, 2048, device='cuda')
                code = F.create_quantile_map(values, bits).cuda()
            # for some data types we have no zero
            # for some data types we have one zero
            # for some data types we have two zeros
            assert torch.unique(code).numel() in [2**bits, 2**bits-1], f'bits: {bits}, method: {method}'
            #print(method, (code==0).sum())
            assert code.numel() == 256
            for i in range(10):

                values = torch.randn(1, 32, device='cuda')
                values /= values.abs().max()
                #values[values.abs() < 1e-6] += 1e-5

                q1 = []
                v1 = []
                for v in values[0]:
                    idx = torch.abs(v-code).argmin()
                    q1.append(idx.item())
                    v1.append(code[idx].item())

                q1 = torch.Tensor(q1).cuda()
                v1 = torch.Tensor(v1).cuda()

                q2, S2 = F.quantize_blockwise(values, code=code)
                v2 = F.dequantize_blockwise(q2, S2)

                idx = torch.isclose(q1.int(), q2.int())
                err2 = torch.abs(v2-values)
                abserrs.append(err2.mean().item())
                relerrs.append((err2/(1e-10+values).abs()).mean().item())
                if idx.sum():
                    # some weird cases
                    err1 = torch.abs(v1-values).mean()
                    #assert err2.mean() <= err1

                else:
                    torch.testing.assert_allclose(q1, q2)
            #print(method, 'abserr:', sum(abserrs)/len(abserrs), 'relerr:', sum(relerrs)/len(relerrs))
    #assert False


def test_kbit_quantile_estimation():
    for i in range(100):
        data = torch.randn(1024, 1024, device='cuda')
        for bits in range(2, 9):
            p = np.linspace(1.3e-4, 1-1.3e-4, 2**bits)
            val1 = torch.Tensor(norm.ppf(p)).cuda()
            val2 = F.estimate_quantiles(data, offset=0, num_quantiles=2**bits)
            err = torch.abs(val1-val2).mean()
            assert err < 0.038

    for i in range(100):
        data = torch.randn(1024, 1024, device='cuda')
        for bits in range(2, 4):
            total_values = 2**bits-1
            p = np.linspace(0, 1, 2*total_values+1)
            idx = np.arange(1, 2*total_values+1, 2)
            p = p[idx]
            offset = 1/(2*total_values)
            p = np.linspace(offset, 1-offset, total_values)
            val1 = torch.Tensor(norm.ppf(p)).cuda()
            val2 = F.estimate_quantiles(data, num_quantiles=2**bits-1)
            err = torch.abs(val1-val2).mean()
            assert err < 0.035


def test_bench_dequantization():
    a = torch.rand(1024, 1024, device='cuda').half()
    code =F.create_fp8_map(True, 3, 0, 4).cuda()
    qa, SA = F.quantize_blockwise(a, code=code)
    print(qa.max())

    max_theoretical_mu =  1024*1024*2/1024**3/672*1000*1000
    #print(max_theoretical_mu)

    torch.cuda.synchronize()
    t0 = time.time()
    for i in range(100):
        qa, SA = F.quantize_blockwise(a)
    torch.cuda.synchronize()
    #print((time.time()-t0)/1e6)

<<<<<<< HEAD


def test_fp4_quant():
    vals = list(product([0, 1], repeat=4))

    code = {}
    for bits in vals:
        result = 0
        bias = 3
        sign, e1, e2, p1 = bits
        idx = sign*8 + e1*4 + e2*2 + p1*1
        sign = -1.0 if sign else 1.0
        exp = e1*2 + e2*1
        if exp == 0:
            # sub-normal
            if p1 == 0: result = 0
            else: result = sign*0.0625
        else:
            # normal
            exp = 2**(-exp + bias + 1)
            frac = 1.5 if p1 else 1.0
            result = sign*exp*frac
        code[idx] = result

    A1 = torch.randn(1024, 1024, device='cuda').half()
    qa, SA = F.quantize_fp4(A1, blocksize=64)
    A2 = F.dequantize_fp4(qa, SA)

    err = (A1 - A2).abs().float()
    relerr = (err/A1.abs().float()).mean()
    idx = err > 1.0
    err = err.mean()


    assert err.item() < 0.1
    assert relerr.item() < 0.28


@pytest.mark.skipif(not torch.cuda.is_available(), reason="this test requires a GPU")
@pytest.mark.parametrize("quant_type", ['fp4', 'nf4'])
def test_4bit_compressed_stats(quant_type):
    for blocksize in [128, 64]:
        errs1 = []
        errs2 = []
        for i in range(10):
            A1 = torch.randn(1024, 1024, device='cuda').half()
            q2, SA2 = F.quantize_4bit(A1, blocksize=blocksize, quant_type=quant_type)
            q3, SA3= F.quantize_4bit(A1, blocksize=blocksize, compress_statistics=True, quant_type=quant_type)
            A2 = F.dequantize_4bit(q2, SA2, quant_type=quant_type)
            A3 = F.dequantize_4bit(q3, SA3, quant_type=quant_type)


            err = (A1 - A2).abs().float()
            relerr = (err/(A1.abs().float()+1e-15)).mean()
            err = err.mean()

            errs1.append(err.item())


            assert err.item() < 0.11
            assert relerr.item() < 0.28

            err = (A1 - A3).abs().float()
            relerr = (err/(A1.abs().float()+1e-15)).mean()
            err = err.mean()

            errs2.append(err.item())

            assert err.item() < 0.11
            assert relerr.item() < 0.28

        #print(sum(errs1)/len(errs1), blocksize, quant_type)
        #print(sum(errs2)/len(errs2), blocksize, quant_type)




@pytest.mark.skipif(not torch.cuda.is_available(), reason="this test requires a GPU")
@pytest.mark.parametrize("quant_type", ['fp4', 'nf4'])
def test_bench_4bit_dequant(quant_type):
    blocksize = 256
    a = torch.rand(1024*12*4, 1024*12, device='cuda').half()
    qa, SA = F.quantize_4bit(a, blocksize=blocksize, quant_type=quant_type)

    input_size = a.numel()/2
    output_size = a.numel()*2
    num_bytes = input_size+output_size
    GB = num_bytes/1e9
    max_theoretical_s =  GB/768
    #print(max_theoretical_s*1e6)
    b = torch.randn(128, 1024*12, device='cuda').half()

    iters = 5
    torch.cuda.synchronize()
    t0 = time.time()
    for i in range(iters):
        F.dequantize_4bit(qa, SA, blocksize=blocksize, quant_type=quant_type)
        #b.copy_(a)
    torch.cuda.synchronize()
    #print((time.time()-t0)/iters*1e6)

    #torch.cuda.synchronize()
    #t0 = time.time()
    #for i in range(iters):
    #    torch.matmul(b, a.t())
    #torch.cuda.synchronize()
    #print((time.time()-t0)/iters*1e6)



def test_normal_map_tree():
    code = F.create_normal_map()
    values =code[:8].tolist() + code[-8:].tolist()
    num_pivots = 1
    print(values)
    while num_pivots <16:
        idx = list(range(16//num_pivots//2, 16, 16//num_pivots))
        print(idx)
        num_pivots *= 2
        pivots = []
        for i in idx:
            pivots.append((values[i-1]+values[i])/2)
        print(pivots)


#@pytest.mark.parametrize("dtype", [torch.float32, torch.float16], ids=['fp32', 'fp16'])
@pytest.mark.parametrize("dtype", [torch.float16], ids=['fp16'])
def test_cutlass3_gemm(dtype):
    debug = True
    #for dim in [32, 64, 128, 256, 512, 1024, 2048, 4096]:
    #for dim in [4096, 5120, 6656, 8192]:
    for dim in [4096]:
    #for dim in [128+1]:
        errs = []
        relerrs = []
        max_err = 0
        max_relerr = 0
        for i in range(100):
            A = torch.randn(1, dim, dtype=dtype, device='cuda')
            B = torch.randn(4*dim, dim+0, dtype=dtype, device='cuda')/math.sqrt(dim)
            #B = torch.randn(1, dim, dtype=dtype, device='cuda')/math.sqrt(dim)

            #print('')
            #print(A)
            #print(B.t())
            #A[:, :-1] = 0
            #B[:, :-1] = 0


            C1 = torch.matmul(A, B.t())
            C2 = F.cutlass3_gemm(A, B.t())

            # tensor cores are non-deterministic
            # so we need to analyze errors around the mean
            # to test our implementation
            err = torch.abs(C1-C2)
            mag = torch.abs(C1)+1e-8
            relerr = err/mag
            max_err = max(err.max(), max_err)
            max_relerr = max(relerr.max(), max_relerr)
            err = err.mean().item()
            relerr = relerr.mean().item()

            errs.append(err)
            relerrs.append(relerr)

            #if not debug and err/torch.abs(C1).mean() > 5e-5 or err > 3.2e-5:
            #    print('')
            #    print(i, err, relerr)
            #    print(A.flatten()[-6:])
            #    print(B.flatten()[-6:])
            #    out = A.flatten()[-6:]*B.flatten()[-6:]
            #    print(out)
            #    print(out[:-1].sum())
            #    print('='*80)
            #    print(C1.flatten()[-6:])
            #    print(C2.flatten()[-6:])
            #    #assert False, 'ERROR'

            c = int(C1.numel()*0.0014*(dim/256))+1

            c = assert_all_approx_close(C1, C2, 1e-5, 0.01, count=c, throw=not debug)
            #print(c/math.sqrt(dim))
        print('')
        print(dim, sum(errs)/len(errs)/math.sqrt(dim))
        print(dim, sum(relerrs)/len(relerrs)/math.sqrt(dim))
        print(dim, (max_err.item(), max_relerr.item()))

#@pytest.mark.parametrize("dtype", [torch.float32, torch.float16], ids=['fp32', 'fp16'])
@pytest.mark.parametrize("dtype", [torch.float16], ids=['fp16'])
def test_gemm_4bit(dtype):
    #for dim in [32, 64, 128, 256, 512, 1024, 2048, 4096]:
    #for dim in [4096, 5120, 6656, 8192]:
    #for dim in [32]:
    for dim in [4096]:
        errs = []
        relerrs = []
        max_err = 0
        max_relerr = 0
        for i in range(1):
            #A = torch.rand(2, 4092, dtype=dtype, device='cuda')
            #B = torch.rand(4*4092, 4092, dtype=dtype, device='cuda')
            #A = torch.rand(1, 4096, dtype=dtype, device='cuda')
            #B = torch.rand(4*4096, 4096, dtype=dtype, device='cuda')
            A = torch.randn(1, dim+0, dtype=dtype, device='cuda')
            B = torch.randn(4*dim, dim+0, dtype=dtype, device='cuda')/math.sqrt(dim)

            #print('')
            #print(A)
            #print(B.t())
            #A[:, :-1] = 0
            #B[:, :-1] = 0

            qB, state = F.quantize_nf4(B)
            F.dequantize_nf4(qB, state)

            C3 = torch.matmul(A, B.t())
            C2 = F.cutlass3_gemm(A, qB.t(), state=state)
            C1 = bnb.matmul_4bit(A, qB.t(), state)
            C2 = F.cutlass3_gemm(A, qB.t(), state=state)

            print(C1.shape, C2.shape)

            # tensor cores are non-deterministic
            # so we need to analyze errors around the mean
            # to test our implementation
            err = torch.abs(C1-C2)
            mag = torch.abs(C1)+1e-8
            relerr = err/mag
            max_err = max(err.max(), max_err)
            max_relerr = max(relerr.max(), max_relerr)
            err = err.mean().item()
            relerr = relerr.mean().item()

            errs.append(err)
            relerrs.append(relerr)

            if err/torch.abs(C1).mean() > 5e-5 or err > 3.2e-5:
                print('')
                print(i, err, relerr)
                print(A.flatten()[-6:])
                print(B.flatten()[-6:])
                out = A.flatten()[-6:]*B.flatten()[-6:]
                print(out)
                print(out[:-1].sum())
                print('='*80)
                print(C1.flatten()[-6:])
                print(C2.flatten()[-6:])
                #assert False, 'ERROR'

            c = int(C1.numel()*0.0014*(dim/256))+1

            c = assert_all_approx_close(C1, C2, 1e-5, 0.01, count=c, throw=False)
            #print(c/math.sqrt(dim))
        print('')
        print(dim, sum(errs)/len(errs)/math.sqrt(dim))
        print(dim, sum(relerrs)/len(relerrs)/math.sqrt(dim))
        print(dim, (max_err.item(), max_relerr.item()))

def test_managed():
    n = 32*10
    A = F.get_paged(n, n, dtype=torch.float32)
    B = F.get_paged(n, n, dtype=torch.uint8)
    B2 = F.get_paged(n, n, dtype=torch.float32)
    assert A.is_paged
    assert B.is_paged
    assert A.page_deviceid==0
    assert B.page_deviceid==0
    F.fill(A, 17.0)
    F.fill(B, 17)
    F.fill(B2, 2)
    assert (A==17).sum().item() == n*n
    assert (B==17).sum().item() == n*n
    C = A*B.float()
    assert (C==289).sum().item() == n*n
    F._mul(A, B2)
    F._mul(A, B2)
    F._mul(A, B2)
    assert (A==17*(2**3)).sum().item() == n*n
   # F.prefetch_tensor(A)
   # F.prefetch_tensor(B)


   # F.fill(B2, 17.0)
   # F._mul(A, B2)

   # F.prefetch_tensor(A, to_cpu=True)
   # F.prefetch_tensor(B, to_cpu=True)
   # F.prefetch_tensor(B2, to_cpu=True)
   # torch.cuda.synchronize()

   # assert (A==17).sum().item() == n*n

   # torch.testing.assert_allclose(A, torch.ones(A.shape)*289)
=======
>>>>>>> 9e7cdc9e
<|MERGE_RESOLUTION|>--- conflicted
+++ resolved
@@ -24,7 +24,7 @@
     if sumval > count:
         if throw:
             print(f"Too many values not close: assert {sumval} < {count}")
-            torch.testing.assert_allclose(a, b, rtol, atol)
+            torch.testing.assert_close(a, b, rtol, atol)
 
     return sumval
 
@@ -100,7 +100,7 @@
     code = F.estimate_quantiles(A)
 
     percs = torch.linspace(1 / 512, 511 / 512, 256, device=A.device)
-    torch.testing.assert_allclose(percs, code, atol=1e-3, rtol=1e-2)
+    torch.testing.assert_close(percs, code, atol=1e-3, rtol=1e-2)
 
     A = torch.randn(1024, 1024, device="cuda")
     A = A.to(dtype)
@@ -125,7 +125,7 @@
         C = F.quantize_no_absmax(A1, code)
         A2 = F.dequantize_no_absmax(C, code)
         diff = torch.abs(A1 - A2).mean().item()
-        torch.testing.assert_allclose(A1, A2, atol=5e-3, rtol=0)
+        torch.testing.assert_close(A1, A2, atol=5e-3, rtol=0)
         assert diff < 0.001
 
 
@@ -149,7 +149,7 @@
         C, S = F.quantize(A1)
         A2 = F.dequantize(C, S)
         diff = torch.abs(A1 - A2).mean().item()
-        torch.testing.assert_allclose(A1, A2, atol=1e-2, rtol=0)
+        torch.testing.assert_close(A1, A2, atol=1e-2, rtol=0)
         assert diff < 0.004
 
 
@@ -184,7 +184,7 @@
         reldiff = diff / torch.abs(A1 + 1e-8)
         diffs.append(diff.mean().item())
         reldiffs.append(reldiff.mean().item())
-        #torch.testing.assert_allclose(A1, A2, atol=1e-2, rtol=0)
+        #torch.testing.assert_close(A1, A2, atol=1e-2, rtol=0)
     abserr = sum(diffs)/len(diffs)
     relerr = sum(reldiffs)/len(reldiffs)
     assert abserr < 0.0035
@@ -192,27 +192,6 @@
     #print('nested=', nested, 'rand', blocksize, sum(diffs)/len(diffs))
     #print('nested=', nested, 'rand', blocksize, sum(reldiffs)/len(reldiffs))
 
-
-
-@pytest.mark.parametrize("blocksize", [4096, 2048, 1024, 512, 256, 128, 64])
-@pytest.mark.skip("Stochastic has some bugs, but will be deprecated soon anyways.")
-def test_dynamic_blockwise_stochastic_quantization(blocksize):
-    diffs = []
-    reldiffs = []
-    rand = torch.rand(1024).cuda()
-    err = 0
-    for i in range(100):
-        A1 = torch.randn(1024, 1024, device="cuda")
-        C1, S1 = F.quantize_blockwise(A1, rand=rand, blocksize=blocksize)
-        C2, S2 = F.quantize_blockwise(A1, blocksize=blocksize)
-        A2 = F.dequantize_blockwise(C1, S1, blocksize=blocksize)
-        err += (A1-A2).abs().mean().item()/100
-        # a maximunm distance of quantized values of 1
-        torch.testing.assert_allclose(C1, C2, atol=1, rtol=0)
-        fraction_smaller = (C1 < C2).float().sum() / C1.numel()
-        fraction_larger = (C1 > C2).float().sum() / C1.numel()
-        torch.testing.assert_allclose(fraction_larger, fraction_smaller, atol=0.01, rtol=0)
-    assert err < 0.019
 
 
 @pytest.mark.parametrize(
@@ -241,9 +220,9 @@
         vals, idx = torch.sort(gnorm_vec1)
         clip1 = vals[percentile]
 
-        torch.testing.assert_allclose(gnorm_vec1, torch.sqrt(gnorm_vec2))
-        torch.testing.assert_allclose(clip1, clip2)
-        torch.testing.assert_allclose(gnorm1, gnorm2)
+        torch.testing.assert_close(gnorm_vec1, torch.sqrt(gnorm_vec2))
+        torch.testing.assert_close(clip1, clip2)
+        torch.testing.assert_close(gnorm1, gnorm2)
 
 
 def quant(x):
@@ -337,7 +316,7 @@
             B = torch.normal(0, 0.5, size=(dim2, dim1), device="cuda")
             maxA, Ac = quant_methods[0](A, 1)
             maxB, Bc = quant_methods[1](B, 0)
-        torch.testing.assert_allclose(
+        torch.testing.assert_close(
             quant_methods[2](maxA, Ac), A, atol=0.025, rtol=0.05
         )
         if batched:
@@ -408,7 +387,7 @@
             out2 = torch.matmul(A.t().float(), B.t().float())
             out = F.igemm(A.t(), B.t())
 
-        torch.testing.assert_allclose(out.float(), out2)
+        torch.testing.assert_close(out.float(), out2)
 
     for i in range(k):
         shapeA = (batch_dim, seq_dim, hidden_dim)
@@ -426,7 +405,7 @@
             out2 = torch.matmul(A.float(), B.t().float())
             out = F.igemm(A, B.t())
 
-        torch.testing.assert_allclose(out.float(), out2)
+        torch.testing.assert_close(out.float(), out2)
 
 
 n = 3
@@ -457,7 +436,7 @@
         )
         out = F.igemm(A, B, out=iout)
 
-        torch.testing.assert_allclose(out.float(), out2)
+        torch.testing.assert_close(out.float(), out2)
 
 
 n = 2
@@ -582,7 +561,7 @@
                 A.permute([0, 2, 1]).float(), B.permute([0, 2, 1]).float()
             )
             out = F.igemm(A.permute([0, 2, 1]), B.permute([0, 2, 1]))
-        torch.testing.assert_allclose(out.float(), out2.float())
+        torch.testing.assert_close(out.float(), out2.float())
 
 
 n = 1
@@ -640,9 +619,9 @@
     out, S = F.nvidia_transform(A, to_order=orderOut)
 
     if orderOut == "row":
-        torch.testing.assert_allclose(A.flatten(), out.flatten())
+        torch.testing.assert_close(A.flatten(), out.flatten())
     elif orderOut == "col":
-        torch.testing.assert_allclose(A.t().flatten(), out.flatten())
+        torch.testing.assert_close(A.t().flatten(), out.flatten())
     elif orderOut == "col32":
         if dims == 2:
             n = A.shape[0] * (A.shape[1] + (32 - (A.shape[1] % 32)))
@@ -675,14 +654,14 @@
 
                 assert A.flatten()[i + j] == A[row, col]
                 # assert A.flatten()[i+j] == out.flatten()[row2+col2]
-                # torch.testing.assert_allclose(A.flatten()[i+j], A[row, col])
-                # torch.testing.assert_allclose(A.flatten()[i+j], out.flatten()[row2+ col2+block_offset])
+                # torch.testing.assert_close(A.flatten()[i+j], A[row, col])
+                # torch.testing.assert_close(A.flatten()[i+j], out.flatten()[row2+ col2+block_offset])
 
     if orderOut == "col32":
         out2, S = F.nvidia_transform(
             out, from_order=orderOut, to_order="row", state=S
         )
-        torch.testing.assert_allclose(A, out2)
+        torch.testing.assert_close(A, out2)
 
 
 n = 1
@@ -726,7 +705,7 @@
         B2, SB = F.transform(B, "col_turing")
         C2, SC = F.igemmlt(A2, B2, SA, SB)
         C3, S = F.nvidia_transform(C2, "row", state=SC)
-        torch.testing.assert_allclose(C1, C3.float())
+        torch.testing.assert_close(C1, C3.float())
 
         # transpose
         B = torch.randint(-128, 127, size=(dim3, dim4), device="cuda").to(
@@ -737,7 +716,7 @@
         B2t, SBt = F.transform(B, "col_turing", transpose=True)
         C2, SC = F.igemmlt(A2, B2t, SA, SBt)
         C3, S = F.nvidia_transform(C2, "row", state=SC)
-        torch.testing.assert_allclose(C1, C3.float())
+        torch.testing.assert_close(C1, C3.float())
 
 
 dim1 = [32]
@@ -783,7 +762,7 @@
         # print(C1.flatten()[:10])
         # print(C2.flatten()[:10])
 
-        # torch.testing.assert_allclose(C1.view(-1, C1.shape[-1]), output, atol=0.025, rtol=0.05)
+        # torch.testing.assert_close(C1.view(-1, C1.shape[-1]), output, atol=0.025, rtol=0.05)
 
         # transpose
         # B = torch.randint(-128, 127, size=(dim3, dim4), device='cuda').to(torch.int8)
@@ -792,7 +771,7 @@
         # B2t, SBt = F.transform2(B, 'col_turing', transpose=True)
         # C2, SC = F.igemmlt(A2, B2t, SA, SBt)
         # C3, S = F.transform(C2, 'row', state=SC)
-        # torch.testing.assert_allclose(C1, C3.float())
+        # torch.testing.assert_close(C1, C3.float())
 
 
 batch_size = 2
@@ -1011,7 +990,7 @@
         #assert (count / n < p), f"error in more than {p} of elements: {count}/{n}={count/n}"
 
         C5 = F.mm_dequant(C2, SC, maxA.flatten(), maxB.flatten(), bias=bias)
-        #torch.testing.assert_allclose(C5, C4, atol=0.015, rtol=0.1)
+        #torch.testing.assert_close(C5, C4, atol=0.015, rtol=0.1)
         n = C5.numel()
         assert_all_approx_close(C1, C4, atol=0.015, rtol=0.1, count=int(0.01*n))
 
@@ -1061,16 +1040,16 @@
         )
         nnz_block_ptr1[1:] = nnz_rows1_counts.cumsum(0)
 
-        torch.testing.assert_allclose(col_stats1_trunc, col_stats2)
-        torch.testing.assert_allclose(row_stats1_trunc, row_stats2)
-        torch.testing.assert_allclose(nnz_block_ptr1, nnz_block_ptr2)
+        torch.testing.assert_close(col_stats1_trunc, col_stats2)
+        torch.testing.assert_close(row_stats1_trunc, row_stats2)
+        torch.testing.assert_close(nnz_block_ptr1.int(), nnz_block_ptr2)
 
         row_stats2, col_stats2, nnz_block_ptr2 = F.get_colrow_absmax(
             A, threshold=0.0
         )
 
-        torch.testing.assert_allclose(col_stats1, col_stats2)
-        torch.testing.assert_allclose(row_stats1, row_stats2)
+        torch.testing.assert_close(col_stats1, col_stats2)
+        torch.testing.assert_close(row_stats1, row_stats2)
         assert nnz_block_ptr2 is None
 
 
@@ -1094,8 +1073,8 @@
         CA, CAt, statsA, statsAt, coo_tensor = F.double_quant(A)
 
         # max difference is 1 due to rounding differences
-        torch.testing.assert_allclose(CA, out_row1, atol=1, rtol=0)
-        torch.testing.assert_allclose(CAt, out_col1, atol=1, rtol=0)
+        torch.testing.assert_close(CA, out_row1, atol=1, rtol=0)
+        torch.testing.assert_close(CAt, out_col1, atol=1, rtol=0)
 
         n = CAt.numel()
         num_not_close_rows = (
@@ -1118,8 +1097,8 @@
             )
             assert False
 
-        torch.testing.assert_allclose(Srow.flatten(), statsA)
-        torch.testing.assert_allclose(Scol.flatten(), statsAt)
+        torch.testing.assert_close(Srow.flatten().float(), statsA)
+        torch.testing.assert_close(Scol.flatten().float(), statsAt)
 
 
 n = 4
@@ -1144,10 +1123,10 @@
         A1, maxA = F.vectorwise_quant(A, dim=1)
         B1, maxB = F.vectorwise_quant(B, dim=1)
 
-        torch.testing.assert_allclose(maxA.flatten(), stats1a)
-        torch.testing.assert_allclose(maxB.flatten(), stats2a)
-        torch.testing.assert_allclose(C1a, A1, rtol=0, atol=1)
-        torch.testing.assert_allclose(C2a, B1, rtol=0, atol=1)
+        torch.testing.assert_close(maxA.flatten().float(), stats1a)
+        torch.testing.assert_close(maxB.flatten().float(), stats2a)
+        torch.testing.assert_close(C1a, A1, rtol=0, atol=1)
+        torch.testing.assert_close(C2a, B1, rtol=0, atol=1)
 
         A2, SA = F.nvidia_transform(C1a, "col32")
         B2, SB = F.nvidia_transform(C2a, "col_turing")
@@ -1349,7 +1328,7 @@
         # print(out1)
         # print(out2)
 
-        torch.testing.assert_allclose(out1, out2)
+        torch.testing.assert_close(out1, out2)
 
 
 n = 2
@@ -1411,11 +1390,11 @@
             A2[
                 coo_tensor.rowidx.long(), coo_tensor.colidx.long()
             ] = coo_tensor.values
-            torch.testing.assert_allclose(A1, A2)
+            torch.testing.assert_close(A1, A2)
 
             A1 = A * (idx == 0)
             A2 = (CA.float() * statsA.unsqueeze(1) / 127).half()
-            torch.testing.assert_allclose(
+            torch.testing.assert_close(
                 A * (idx == 0), A2, rtol=0.05, atol=1.5e-2
             )
 
@@ -1623,7 +1602,7 @@
 
     idx_col = torch.randint(0, A2.shape[-1], size=(15,))
 
-    # torch.testing.assert_allclose(out1, out2.half(), rtol=0.05, atol=0.001)
+    # torch.testing.assert_close(out1, out2.half(), rtol=0.05, atol=0.001)
 
     # Bt = torch.randn(dim2*4, dim2, device='cuda').half()
     # torch.cuda.synchronize()
@@ -1654,9 +1633,9 @@
     counts = csrA.rowptr[1:] - csrA.rowptr[:-1]
     assert counts.numel() == A.shape[0]
 
-    torch.testing.assert_allclose(counts, (A2 != 0).sum(1))
+    torch.testing.assert_close(counts.long(), (A2 != 0).sum(1))
     idx = A2 != 0
-    torch.testing.assert_allclose(A2[idx], csrA.values)
+    torch.testing.assert_close(A2[idx], csrA.values)
 
 
 def test_coo2csc():
@@ -1674,10 +1653,10 @@
     counts = cscA.colptr[1:] - cscA.colptr[:-1]
     assert counts.numel() == A.shape[1]
 
-    torch.testing.assert_allclose(counts, (A2 != 0).sum(0))
+    torch.testing.assert_close(counts.long(), (A2 != 0).sum(0))
     # torch uses row-major -> use transpose to transfer to col-major
     idx = A2.t() != 0
-    torch.testing.assert_allclose(A2.t()[idx], cscA.values)
+    torch.testing.assert_close(A2.t()[idx], cscA.values)
 
 
 n = 2
@@ -1727,7 +1706,7 @@
     max_count, max_idx = torch.sort(counts, descending=True)
     print(torch.median(max_count.float()))
 
-    torch.testing.assert_allclose(out2, out3, rtol=0.05, atol=0.001)
+    torch.testing.assert_close(out2, out3, rtol=0.05, atol=0.001)
 
     p = 200 / (2048 * 12288 * 4)
     n = out1.numel()
@@ -1798,13 +1777,13 @@
 seqdim = 2048
 values = []
 values.append((batch_size, seqdim, 768, 4 * 768))
-values.append((batch_size, seqdim, 1024, 4*1024))
-values.append((batch_size, seqdim, 1536, 4*1536))
-values.append((batch_size, seqdim, 2048, 4*2048))
-values.append((batch_size, seqdim, 2560, 4*2560))
-values.append((batch_size, seqdim, 4096, 4*4096))
-values.append((batch_size, seqdim, 5140, 4*5140))
-values.append((batch_size, seqdim, 12288, 4*12288))
+#values.append((batch_size, seqdim, 1024, 4*1024))
+#values.append((batch_size, seqdim, 1536, 4*1536))
+#values.append((batch_size, seqdim, 2048, 4*2048))
+#values.append((batch_size, seqdim, 2560, 4*2560))
+#values.append((batch_size, seqdim, 4096, 4*4096))
+#values.append((batch_size, seqdim, 5140, 4*5140))
+#values.append((batch_size, seqdim, 12288, 4*12288))
 names = ["batch_{}_seq_{}_model_{}_hidden_{}".format(*vals) for vals in values]
 @pytest.mark.parametrize("batch, seq, model, hidden", values, ids=names)
 def test_bench_matmul(batch, seq, model, hidden):
@@ -2052,7 +2031,7 @@
         assert outliers2.shape[0] == shapeA[0]
         assert outliers2.shape[1] == idx.numel()
 
-        torch.testing.assert_allclose(outliers1, outliers2)
+        torch.testing.assert_close(outliers1, outliers2)
 
         CA, SA = F.transform(A, "col_ampere")
 
@@ -2061,7 +2040,7 @@
         assert outliers2.shape[0] == shapeA[0]
         assert outliers2.shape[1] == idx.numel()
 
-        torch.testing.assert_allclose(outliers1, outliers2)
+        torch.testing.assert_close(outliers1, outliers2)
 
 
 
@@ -2151,7 +2130,6 @@
                 ebits = math.ceil(bits/2)
                 pbits = bits-ebits-1
                 code = F.create_fp8_map(True, ebits, pbits, bits).cuda()
-                print(code)
             elif method == 'dynamic':
                 code = F.create_dynamic_map(True, bits-0, bits).cuda()
             elif method == 'quantile':
@@ -2192,7 +2170,7 @@
                     #assert err2.mean() <= err1
 
                 else:
-                    torch.testing.assert_allclose(q1, q2)
+                    torch.testing.assert_close(q1, q2)
             #print(method, 'abserr:', sum(abserrs)/len(abserrs), 'relerr:', sum(relerrs)/len(relerrs))
     #assert False
 
@@ -2238,7 +2216,6 @@
     torch.cuda.synchronize()
     #print((time.time()-t0)/1e6)
 
-<<<<<<< HEAD
 
 
 def test_fp4_quant():
@@ -2498,6 +2475,7 @@
         print(dim, sum(relerrs)/len(relerrs)/math.sqrt(dim))
         print(dim, (max_err.item(), max_relerr.item()))
 
+@pytest.mark.skip("Row scale has some bugs for ampere")
 def test_managed():
     n = 32*10
     A = F.get_paged(n, n, dtype=torch.float32)
@@ -2532,6 +2510,4 @@
 
    # assert (A==17).sum().item() == n*n
 
-   # torch.testing.assert_allclose(A, torch.ones(A.shape)*289)
-=======
->>>>>>> 9e7cdc9e
+   # torch.testing.assert_close(A, torch.ones(A.shape)*289)