from contextlib import nullcontext
import os
from tempfile import TemporaryDirectory

import pytest
import torch

import bitsandbytes as bnb
from bitsandbytes import functional as F
from bitsandbytes.autograd import get_inverse_transform_indices, undo_layout
from bitsandbytes.nn.modules import Linear8bitLt
<<<<<<< HEAD
from bitsandbytes.cextension import HIP_ENVIRONMENT
=======
from tests.helpers import (
    TRUE_FALSE,
    id_formatter,
    torch_load_from_buffer,
    torch_save_to_buffer,
)
>>>>>>> fd9d072e

# contributed by Alex Borzunov, see:
# https://github.com/bigscience-workshop/petals/blob/main/tests/test_linear8bitlt.py

<<<<<<< HEAD
@pytest.mark.skipif(HIP_ENVIRONMENT, reason="this test is not supported on ROCm yet")
=======

>>>>>>> fd9d072e
@pytest.mark.skipif(
    not torch.cuda.is_available() or torch.cuda.get_device_capability() < (7, 5),
    reason="this test requires a turing-generation or newer GPU, see bitsandbytes docs",
)
def test_layout_exact_match():
    x = (torch.randn(14336 * 3, 14336) * 10).to(torch.int8).cuda()
    for tile_size, order in ((8, 32), "col_turing"), ((32, 32), "col_ampere"):
        transform = lambda x: F.transform(x.cuda(), from_order="row", to_order=order)[0].to(x.device)
        tile_indices = get_inverse_transform_indices(transform, tile_size)
        cxb = transform(x)

        torch.cuda.synchronize()
        restored_x = undo_layout(cxb, tile_indices)
        torch.cuda.synchronize()
        assert restored_x.is_contiguous()
        assert torch.all(torch.eq(restored_x, x))


def test_linear_no_igemmlt():
    linear = torch.nn.Linear(1024, 3072)
    x = torch.randn(3, 1024, dtype=torch.half)
    linear_custom = Linear8bitLt(
        linear.in_features,
        linear.out_features,
        linear.bias is not None,
        has_fp16_weights=False,
        threshold=6.0,
    )
    linear_custom.state.force_no_igemmlt = True

    linear_custom.weight = bnb.nn.Int8Params(
        linear.weight.data.clone(),
        requires_grad=False,
        has_fp16_weights=False,
    ).to(linear.weight.dtype)
    linear_custom.bias = linear.bias
    linear_custom = linear_custom.cuda()
    linear = linear.half().cuda()

    x_ref = x.clone().cuda().requires_grad_(True)
    x_ours = x.clone().cuda().requires_grad_(True)
    fx_ref = linear(x_ref).float()
    grad_proj = torch.randn_like(fx_ref)
    (fx_ref * grad_proj).mean().backward()

    fx_ours = linear_custom(x_ours).float()
    (fx_ours * grad_proj).mean().backward()
    assert torch.allclose(fx_ref, fx_ours, atol=0.02)
    assert torch.allclose(x_ref.grad, x_ours.grad, atol=0.01)
    assert not linear_custom.state.has_fp16_weights
    assert linear_custom.state.CB is not None
    assert linear_custom.state.CxB is None


<<<<<<< HEAD
@pytest.mark.skipif(HIP_ENVIRONMENT, reason="this test is not supported on ROCm yet")
@pytest.mark.parametrize("has_fp16_weights, serialize_before_forward, deserialize_before_cuda, force_no_igemmlt",
                         list(product([False, True], [False, True], [False, True], [False, True])))
def test_linear_serialization(has_fp16_weights, serialize_before_forward, deserialize_before_cuda, force_no_igemmlt):
=======
@pytest.mark.parametrize("has_fp16_weights", TRUE_FALSE, ids=id_formatter("has_fp16_weights"))
@pytest.mark.parametrize("serialize_before_forward", TRUE_FALSE, ids=id_formatter("serialize_before_forward"))
@pytest.mark.parametrize("deserialize_before_cuda", TRUE_FALSE, ids=id_formatter("deserialize_before_cuda"))
@pytest.mark.parametrize("force_no_igemmlt", TRUE_FALSE, ids=id_formatter("force_no_igemmlt"))
@pytest.mark.parametrize("save_before_forward", TRUE_FALSE, ids=id_formatter("save_before_forward"))
@pytest.mark.parametrize("load_before_cuda", TRUE_FALSE, ids=id_formatter("load_before_cuda"))
def test_linear_serialization(
    has_fp16_weights,
    serialize_before_forward,
    deserialize_before_cuda,
    force_no_igemmlt,
    save_before_forward,
    load_before_cuda,
):
>>>>>>> fd9d072e
    linear = torch.nn.Linear(32, 96)
    x = torch.randn(3, 32, dtype=torch.half)

    linear_custom = Linear8bitLt(
        linear.in_features,
        linear.out_features,
        linear.bias is not None,
        has_fp16_weights=has_fp16_weights,
        threshold=6.0,
    )
    if force_no_igemmlt:
        linear_custom.state.force_no_igemmlt = True

    linear_custom.weight = bnb.nn.Int8Params(
        linear.weight.data.clone(),
        requires_grad=has_fp16_weights,
        has_fp16_weights=has_fp16_weights,
    )
    linear_custom.bias = linear.bias
    linear_custom = linear_custom.cuda()

    if serialize_before_forward:
        state_dict_8bit = linear_custom.state_dict()

    if save_before_forward:
        bytes_8bit = torch_save_to_buffer(linear_custom)

    x_first = x.clone().cuda().requires_grad_(True)
    fx_first = linear_custom(x_first).float()
    grad_proj = torch.randn_like(fx_first)
    (fx_first * grad_proj).mean().backward()

    if not serialize_before_forward:
        state_dict_8bit = linear_custom.state_dict()

    if not save_before_forward:
        bytes_8bit = torch_save_to_buffer(linear_custom)

    with TemporaryDirectory() as tmpdir:
        state_path_8bit = os.path.join(tmpdir, "state_8bit.pth")
        state_path = os.path.join(tmpdir, "state.pth")

        torch.save(linear.state_dict(), state_path)
        torch.save(state_dict_8bit, state_path_8bit)

        if not has_fp16_weights:
            assert os.path.getsize(state_path_8bit) < 0.5 * os.path.getsize(state_path)

        new_state_dict = torch.load(state_path_8bit)

    new_linear_custom = Linear8bitLt(
        linear.in_features,
        linear.out_features,
        linear.bias is not None,
        has_fp16_weights=has_fp16_weights,
        threshold=6.0,
    )
    if force_no_igemmlt:
        new_linear_custom.state.force_no_igemmlt = True

    if deserialize_before_cuda:
        with nullcontext() if has_fp16_weights else pytest.raises(RuntimeError):
            new_linear_custom.load_state_dict(new_state_dict, strict=True)

    if load_before_cuda:
        new_linear_custom2 = torch_load_from_buffer(bytes_8bit)

    new_linear_custom = new_linear_custom.cuda()

    if not deserialize_before_cuda:
        new_linear_custom.load_state_dict(new_state_dict, strict=True)

    if not load_before_cuda:
        new_linear_custom2 = torch_load_from_buffer(bytes_8bit)

    x_second = x.clone().cuda().requires_grad_(True)
    fx_second = new_linear_custom(x_second).float()
    (fx_second * grad_proj).mean().backward()

    x_third = x.clone().cuda().requires_grad_(True)
    fx_third = new_linear_custom2(x_third).float()
    (fx_third * grad_proj).mean().backward()

    # if 8-bit weights were loaded before .cuda, state is incorrect anyway and RuntimeError was raised
    if has_fp16_weights or not deserialize_before_cuda:
        assert torch.allclose(fx_first, fx_second, atol=1e-5)
        assert torch.allclose(x_first.grad, x_second.grad, atol=1e-5)
    assert torch.allclose(fx_first, fx_third, atol=1e-5)
    assert torch.allclose(x_first.grad, x_third.grad, atol=1e-5)<|MERGE_RESOLUTION|>--- conflicted
+++ resolved
@@ -9,25 +9,19 @@
 from bitsandbytes import functional as F
 from bitsandbytes.autograd import get_inverse_transform_indices, undo_layout
 from bitsandbytes.nn.modules import Linear8bitLt
-<<<<<<< HEAD
 from bitsandbytes.cextension import HIP_ENVIRONMENT
-=======
 from tests.helpers import (
     TRUE_FALSE,
     id_formatter,
     torch_load_from_buffer,
     torch_save_to_buffer,
 )
->>>>>>> fd9d072e
 
 # contributed by Alex Borzunov, see:
 # https://github.com/bigscience-workshop/petals/blob/main/tests/test_linear8bitlt.py
 
-<<<<<<< HEAD
+
 @pytest.mark.skipif(HIP_ENVIRONMENT, reason="this test is not supported on ROCm yet")
-=======
-
->>>>>>> fd9d072e
 @pytest.mark.skipif(
     not torch.cuda.is_available() or torch.cuda.get_device_capability() < (7, 5),
     reason="this test requires a turing-generation or newer GPU, see bitsandbytes docs",
@@ -82,12 +76,7 @@
     assert linear_custom.state.CxB is None
 
 
-<<<<<<< HEAD
 @pytest.mark.skipif(HIP_ENVIRONMENT, reason="this test is not supported on ROCm yet")
-@pytest.mark.parametrize("has_fp16_weights, serialize_before_forward, deserialize_before_cuda, force_no_igemmlt",
-                         list(product([False, True], [False, True], [False, True], [False, True])))
-def test_linear_serialization(has_fp16_weights, serialize_before_forward, deserialize_before_cuda, force_no_igemmlt):
-=======
 @pytest.mark.parametrize("has_fp16_weights", TRUE_FALSE, ids=id_formatter("has_fp16_weights"))
 @pytest.mark.parametrize("serialize_before_forward", TRUE_FALSE, ids=id_formatter("serialize_before_forward"))
 @pytest.mark.parametrize("deserialize_before_cuda", TRUE_FALSE, ids=id_formatter("deserialize_before_cuda"))
@@ -102,7 +91,6 @@
     save_before_forward,
     load_before_cuda,
 ):
->>>>>>> fd9d072e
     linear = torch.nn.Linear(32, 96)
     x = torch.randn(3, 32, dtype=torch.half)
 
