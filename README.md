--- conflicted
+++ resolved
@@ -1,26 +1,18 @@
-<<<<<<< HEAD
 # bitsandbytes-rocm
 
 The bitsandbytes is a lightweight wrapper around CUDA custom functions, in particular 8-bit optimizers, matrix multiplication (LLM.int8()), and quantization functions.
-This fork is the ROCm adaptation of bitsandbytes 0.39.1. The repo is inspired by [agrocylo/bitsandbytes-rocm](https://github.com/agrocylo/bitsandbytes-rocm/tree/main/bitsandbytes), which is a ROCm version of bitsandbytes 0.37. While this fork incorporating the majority of features from bitsandbytes 0.39.1, including the crucial 4 bit quantization feature, certain features such as hipblaslt and hip_bfloat16 have been disabled. Enabling these features is listed as a task for the future.
-=======
-# `bitsandbytes`
-
-The `bitsandbytes` library is a lightweight Python wrapper around CUDA custom functions, in particular 8-bit optimizers, matrix multiplication (LLM.int8()), and 8 & 4-bit quantization functions.
->>>>>>> fd9d072e
+This fork is the ROCm adaptation of bitsandbytes. The repo is inspired by [agrocylo/bitsandbytes-rocm](https://github.com/agrocylo/bitsandbytes-rocm/tree/main/bitsandbytes), which is a ROCm version of bitsandbytes 0.37. This fork incorporates the majority of features from bitsandbytes 0.44, including the crucial 4 bit quantization feature.
 
 The library includes quantization primitives for 8-bit & 4-bit operations, through `bitsandbytes.nn.Linear8bitLt` and `bitsandbytes.nn.Linear4bit` and 8-bit optimizers through `bitsandbytes.optim` module.
 
-There are ongoing efforts to support further hardware backends, i.e. Intel CPU + GPU, AMD GPU, Apple Silicon. Windows support is quite far along and is on its way as well.
+Resources:
+- [8-bit Optimizer Paper](https://arxiv.org/abs/2110.02861) --  [Video](https://www.youtube.com/watch?v=IxrlHAJtqKE) -- [Docs](https://bitsandbytes.readthedocs.io/en/latest/)
 
-**Please head to the official documentation page:**
-
-<<<<<<< HEAD
 - [LLM.int8() Paper](https://arxiv.org/abs/2208.07339) -- [LLM.int8() Software Blog Post](https://huggingface.co/blog/hf-bitsandbytes-integration) -- [LLM.int8() Emergent Features Blog Post](https://timdettmers.com/2022/08/17/llm-int8-and-emergent-features/)
 
 ## TL;DR
 **Requirements**
-Python >=3.8. Linux distribution (Ubuntu, MacOS, etc.) + ROCm >= 5.4.2 or CUDA > 10.0
+Python >=3.8. Linux distribution (Ubuntu, MacOS, etc.) + ROCm >= 6.0 or CUDA > 10.0
 
 
 **Installation**:
@@ -31,30 +23,20 @@
 Compilation quickstart:
 ```bash
 # Run Docker
-docker run -it --network=host --device=/dev/kfd --device=/dev/dri --name=bnb_test --shm-size=8g --cap-add=SYS_PTRACE --security-opt seccomp=unconfined --group-add video rocm/pytorch:rocm5.7_ubuntu22.04_py3.10_pytorch_2.0.1
+docker run -it --network=host --device=/dev/kfd --device=/dev/dri --name=bnb_test --shm-size=8g --cap-add=SYS_PTRACE --security-opt seccomp=unconfined --group-add video rocm/pytorch:latest
+
+# Install BitsandBytes
+git clone --recurse https://github.com/ROCm/bitsandbytes
+cd bitsandbytes
+git checkout rocm_enabled
+pip install -r requirements-dev.txt
+cmake -DCOMPUTE_BACKEND=hip -S .
+make
+pip install .
 
 
-# Install Dependencies
-cd <workspace>
-git clone --recurse https://github.com/ROCmSoftwarePlatform/hipBLASLt
-cd hipBLASLt
-git checkout 4b3b34405e7e25cff404f69bfd0a832644430477
-./install.sh -idc
- 
-cd ..
-pip install einops lion_pytorch
-
-
-# Install BitsandBytes
-git clone --recurse https://github.com/ROCmSoftwarePlatform/bitsandbytes
-cd bitsandbytes
-git checkout rocm_enabled
-make hip
-python setup.py install
-
-
-# Run the unit test. If it runs successfully, the library has been installed successfully.
-pytest -vvv ./tests/ 2>&1 | tee BitsAndBytes_UT_summary.log
+# Run this script to check if its installed successfully 
+python check_bnb_install.py
 ```
 
 **Using Int8 inference with HuggingFace Transformers**
@@ -147,9 +129,6 @@
 
 1. RuntimeError: CUDA error: no kernel image is available for execution on the device. [Solution](errors_and_solutions.md#No-kernel-image-available)
 2. __fatbinwrap_.. [Solution](errors_and_solutions.md#fatbinwrap_)
-=======
-**[https://huggingface.co/docs/bitsandbytes/main](https://huggingface.co/docs/bitsandbytes/main)**
->>>>>>> fd9d072e
 
 ## License
 
