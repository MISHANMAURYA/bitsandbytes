--- conflicted
+++ resolved
@@ -345,7 +345,7 @@
 def estimate_quantiles(
     A: Tensor, out: Tensor = None, offset: float = 1 / 512
 ) -> Tensor:
-    """
+    '''
     Estimates 256 equidistant quantiles on the input tensor eCDF.
 
     Uses SRAM-Quantiles algorithm to quickly estimate 256 equidistant quantiles
@@ -370,15 +370,9 @@
     -------
     torch.Tensor:
         The 256 quantiles in float32 datatype.
-<<<<<<< HEAD
-    """
-    if out is None:
-        out = torch.zeros((256,), dtype=torch.float32, device=A.device)
-=======
     '''
     if out is None: out = torch.zeros((256,), dtype=torch.float32, device=A.device)
     is_on_gpu([A, out])
->>>>>>> ab72a129
     if A.dtype == torch.float32:
         lib.cestimate_quantiles_fp32(
             get_ptr(A), get_ptr(out), ct.c_float(offset), ct.c_int(A.numel())
@@ -443,13 +437,8 @@
     if out is None:
         out = torch.zeros_like(A, dtype=torch.uint8)
 
-<<<<<<< HEAD
-    if A.device.type != "cpu":
-=======
-
     if A.device.type != 'cpu':
         is_on_gpu([code, A, absmax, out, rand])
->>>>>>> ab72a129
         if rand is not None:
             assert rand.numel() >= 1024
             rand_offset = random.randint(0, 1023)
@@ -562,12 +551,8 @@
             f"The blockwise of {blocksize} is not supported. Supported values: [2048 4096]"
         )
 
-<<<<<<< HEAD
-    if A.device.type != "cpu":
-=======
     if A.device.type != 'cpu':
         is_on_gpu([A, out])
->>>>>>> ab72a129
         if out.dtype == torch.float32:
             lib.cdequantize_blockwise_fp32(
                 get_ptr(quant_state[1]),
@@ -636,7 +621,7 @@
 
 
 def quantize_no_absmax(A: Tensor, code: Tensor, out: Tensor = None) -> Tensor:
-    """
+    '''
     Quantizes input tensor to 8-bit.
 
     Quantizes the 32-bit input tensor `A` to the 8-bit output tensor
@@ -655,21 +640,15 @@
     -------
     torch.Tensor:
         Quantized 8-bit tensor.
-<<<<<<< HEAD
-    """
-    if out is None:
-        out = torch.zeros_like(A, dtype=torch.uint8)
-=======
     '''
     if out is None: out = torch.zeros_like(A, dtype=torch.uint8)
     is_on_gpu([A, out])
->>>>>>> ab72a129
     lib.cquantize(get_ptr(code), get_ptr(A), get_ptr(out), ct.c_int(A.numel()))
     return out
 
 
 def dequantize_no_absmax(A: Tensor, code: Tensor, out: Tensor = None) -> Tensor:
-    """
+    '''
     Dequantizes the 8-bit tensor to 32-bit.
 
     Dequantizes the 8-bit tensor `A` to the 32-bit tensor `out` via
@@ -688,19 +667,10 @@
     -------
     torch.Tensor:
         32-bit output tensor.
-<<<<<<< HEAD
-    """
-    if out is None:
-        out = torch.zeros_like(A, dtype=torch.float32)
-    lib.cdequantize(
-        get_ptr(code), get_ptr(A), get_ptr(out), ct.c_int(A.numel())
-    )
-=======
     '''
     if out is None: out = torch.zeros_like(A, dtype=torch.float32)
     is_on_gpu([code, A, out])
     lib.cdequantize(get_ptr(code), get_ptr(A), get_ptr(out), ct.c_int(A.numel()))
->>>>>>> ab72a129
     return out
 
 
@@ -1067,29 +1037,11 @@
 
     maxdim1 = ct.c_int32(histogram.shape[0])
     n = ct.c_int32(index1.numel())
-<<<<<<< HEAD
-    lib.chistogram_scatter_add_2d(
-        get_ptr(histogram),
-        get_ptr(index1),
-        get_ptr(index2),
-        get_ptr(source),
-        maxdim1,
-        n,
-    )
-
-
-def check_matmul(
-    A, B, out, transposed_A, transposed_B, expected_type=torch.int8
-):
-    if not torch.cuda.is_initialized():
-        torch.cuda.init()
-=======
     is_on_gpu([histogram, index1, index2d, source])
     lib.chistogram_scatter_add_2d(get_ptr(histogram), get_ptr(index1), get_ptr(index2), get_ptr(source), maxdim1, n)
 
 def check_matmul(A, B, out, transposed_A, transposed_B, expected_type=torch.int8):
     if not torch.cuda.is_initialized(): torch.cuda.init()
->>>>>>> ab72a129
     if A.dtype != expected_type or B.dtype != expected_type:
         raise TypeError(
             f"Expected torch.int8 input tensors A and B, but got {A.dtype} and {B.dtype}"
@@ -1260,28 +1212,10 @@
     ptr = CUBLAS_Context.get_instance().get_context(A.device)
 
     # B^T @ A^T = C^T
-<<<<<<< HEAD
-    # [km, nk -> mn]
-    lib.cigemm(
-        ptr,
-        ct.c_bool(transposed_B),
-        ct.c_bool(transposed_A),
-        ct.c_int32(m),
-        ct.c_int32(n),
-        ct.c_int32(k),
-        get_ptr(B),
-        get_ptr(A),
-        get_ptr(out),
-        ct.c_int32(lda),
-        ct.c_int32(ldb),
-        ct.c_int32(ldc),
-    )
-=======
     # [km, nk -> mn] 
     is_on_gpu([B, A, out])
     lib.cigemm(ptr, ct.c_bool(transposed_B), ct.c_bool(transposed_A), ct.c_int32(m), ct.c_int32(n), ct.c_int32(k),
                get_ptr(B), get_ptr(A), get_ptr(out), ct.c_int32(lda), ct.c_int32(ldb), ct.c_int32(ldc))
->>>>>>> ab72a129
     return out
 
 
@@ -1361,31 +1295,10 @@
 
     ptr = CUBLAS_Context.get_instance().get_context(A.device)
 
-<<<<<<< HEAD
-    lib.cbatched_igemm(
-        ptr,
-        ct.c_bool(transposed_B),
-        ct.c_bool(transposed_A),
-        ct.c_int32(m),
-        ct.c_int32(n),
-        ct.c_int32(k),
-        get_ptr(B),
-        get_ptr(A),
-        get_ptr(out),
-        ct.c_int32(lda),
-        ct.c_int32(ldb),
-        ct.c_int32(ldc),
-        ct.c_long(strideA),
-        ct.c_long(strideB),
-        ct.c_long(strideC),
-        ct.c_uint32(num_batch),
-    )
-=======
     is_on_gpu([B, A, out])
     lib.cbatched_igemm(ptr, ct.c_bool(transposed_B), ct.c_bool(transposed_A), ct.c_int32(m), ct.c_int32(n), ct.c_int32(k),
                get_ptr(B), get_ptr(A), get_ptr(out), ct.c_int32(lda), ct.c_int32(ldb), ct.c_int32(ldc),
                ct.c_long(strideA), ct.c_long(strideB), ct.c_long(strideC), ct.c_uint32(num_batch))
->>>>>>> ab72a129
     return out
 
 
@@ -1400,12 +1313,6 @@
     elif dimsA == 3:
         m = shapeA[0] * shapeA[1]
 
-<<<<<<< HEAD
-    if dimsB == 2:
-        rows = n = shapeB[0]
-    elif dimsB == 3:
-        rows = n = shapeB[0] * shapeB[1]
-=======
     rows = n = shapeB[0]
     assert math.prod(list(shapeA)) > 0, f'Input tensor dimensions need to be > 0: {shapeA}'
 
@@ -1414,7 +1321,6 @@
         return torch.empty((0, shapeB[0]), device=A.device, dtype=torch.float16)
     elif shapeA[1] == 0 and dimsA == 3:
         return torch.empty(tuple(shapeA[:2] + [shapeB[0]]), device=A.device, dtype=torch.float16)
->>>>>>> ab72a129
 
     if dimsA == 2 and out is None:
         out, Sout = get_transform_buffer(
@@ -1464,12 +1370,8 @@
 
     has_error = 0
     ptrRowScale = get_ptr(None)
-<<<<<<< HEAD
-    if formatB == "col_turing":
-=======
     is_on_gpu([A, B, out])
     if formatB == 'col_turing':
->>>>>>> ab72a129
         if dtype == torch.int32:
             has_error = lib.cigemmlt_turing_32(
                 ptr, m, n, k, ptrA, ptrB, ptrC, ptrRowScale, lda, ldb, ldc
@@ -1489,12 +1391,8 @@
             )
 
     if has_error == 1:
-<<<<<<< HEAD
-        raise Exception("cublasLt ran into an error!")
-=======
         print(f'A: {shapeA}, B: {shapeB}, C: {Sout[0]}; (lda, ldb, ldc): {(lda, ldb, ldc)}; (m, n, k): {(m, n, k)}')
         raise Exception('cublasLt ran into an error!')
->>>>>>> ab72a129
 
     torch.cuda.set_device(prev_device)
 
@@ -1541,21 +1439,8 @@
     numRows = ct.c_int32(out_shape[0])
     numCols = ct.c_int32(out_shape[1])
 
-<<<<<<< HEAD
-    lib.cdequant_mm_int32_fp16(
-        ptrA,
-        ptrRowStats,
-        ptrColStats,
-        ptrOut,
-        ptrNewRowStats,
-        ptrNewColStats,
-        numRows,
-        numCols,
-    )
-=======
     is_on_gpu([A, row_stats, col_stats, out, new_row_stats, new_col_stats])
     lib.cdequant_mm_int32_fp16(ptrA, ptrRowStats, ptrColStats, ptrOut, ptrNewRowStats, ptrNewColStats, numRows, numCols)
->>>>>>> ab72a129
 
     return out
 
@@ -1596,20 +1481,8 @@
     cols = ct.c_int32(cols)
 
     prev_device = pre_call(A.device)
-<<<<<<< HEAD
-    lib.cget_col_row_stats(
-        ptrA,
-        ptrRowStats,
-        ptrColStats,
-        ptrNnzrows,
-        ct.c_float(threshold),
-        rows,
-        cols,
-    )
-=======
     is_on_gpu([A, row_stats, col_stats, nnz_block_ptr])
     lib.cget_col_row_stats(ptrA, ptrRowStats, ptrColStats, ptrNnzrows, ct.c_float(threshold), rows, cols)
->>>>>>> ab72a129
     post_call(prev_device)
 
     if threshold > 0.0:
@@ -1809,35 +1682,6 @@
         )
         assert major >= 7
 
-<<<<<<< HEAD
-    if major == 7:
-        return "col_turing"
-    elif major == 8:
-        return "col_ampere"
-    else:
-        return "col_turing"
-
-
-def transform(
-    A,
-    to_order,
-    from_order="row",
-    out=None,
-    transpose=False,
-    state=None,
-    ld=None,
-):
-    if state is None:
-        state = (A.shape, from_order)
-    else:
-        from_order = state[1]
-    if out is None:
-        out, new_state = get_transform_buffer(
-            state[0], A.dtype, A.device, to_order, state[1], transpose
-        )
-    else:
-        new_state = (state[0], to_order)  # (shape, order)
-=======
     if major == 7: return 'col_turing'
     elif major == 8: return 'col_ampere'
     else: return 'col_turing'
@@ -1851,7 +1695,6 @@
     else: from_order = state[1]
     if out is None: out, new_state = get_transform_buffer(state[0], A.dtype, A.device, to_order, state[1], transpose)
     else: new_state = (state[0], to_order) # (shape, order)
->>>>>>> ab72a129
 
     shape = state[0]
     if len(shape) == 2:
@@ -1863,12 +1706,8 @@
 
     ptrA = get_ptr(A)
     ptrOut = get_ptr(out)
-<<<<<<< HEAD
-    if to_order == "col32":
-=======
     is_on_gpu([A, out])
     if to_order == 'col32':
->>>>>>> ab72a129
         if transpose:
             lib.ctransform_row2col32T(get_ptr(A), get_ptr(out), dim1, dim2)
         else:
@@ -1889,15 +1728,9 @@
         elif from_order == "col_ampere":
             lib.ctransform_ampere2row(get_ptr(A), get_ptr(out), dim1, dim2)
     else:
-<<<<<<< HEAD
-        raise NotImplementedError(
-            f"Transform function not implemented: From {from_order} to {to_order}"
-        )
-=======
         raise NotImplementedError(f'Transform function not implemented: From {from_order} to {to_order}')
 
     post_call(prev_device)
->>>>>>> ab72a129
 
     return out, new_state
 
@@ -1932,26 +1765,8 @@
     cldb = ct.c_int32(ldb)
     cldc = ct.c_int32(ldc)
 
-<<<<<<< HEAD
-    lib.cspmm_coo(
-        ptr,
-        ptrRowidx,
-        ptrColidx,
-        ptrValues,
-        cnnz,
-        crowsA,
-        ccolsA,
-        ccolsB,
-        cldb,
-        ptrB,
-        cldc,
-        ptrC,
-        ct.c_bool(transposed_B),
-    )
-=======
     is_on_gpu([cooA.rowidx, cooA.colidx, cooA.values, B, out])
     lib.cspmm_coo(ptr, ptrRowidx, ptrColidx, ptrValues, cnnz, crowsA, ccolsA, ccolsB, cldb, ptrB, cldc, ptrC, ct.c_bool(transposed_B))
->>>>>>> ab72a129
 
     return out
 
@@ -2189,12 +2004,8 @@
     ptrIdx = get_ptr(idx)
     ptrOut = get_ptr(out)
 
-<<<<<<< HEAD
-    if formatA == "col_turing":
-=======
     prev_device = pre_call(A.device)
     if formatA == 'col_turing':
->>>>>>> ab72a129
         lib.cextractOutliers_turing(ptrA, ptrIdx, ptrOut, idx_size, rows, cols)
     elif formatA == "col_ampere":
         lib.cextractOutliers_ampere(ptrA, ptrIdx, ptrOut, idx_size, rows, cols)
