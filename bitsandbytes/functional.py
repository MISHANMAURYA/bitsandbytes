# Copyright (c) Facebook, Inc. and its affiliates.
#
# This source code is licensed under the MIT license found in the
# LICENSE file in the root directory of this source tree.
import ctypes as ct
from functools import reduce  # Required in Python 3
import itertools
import operator
from typing import Optional, Tuple

import numpy as np
import torch
from torch import Tensor

from bitsandbytes.backends import backends, ensure_backend_is_available
from bitsandbytes.utils import QuantState

from .cextension import lib


# math.prod not compatible with python < 3.8
def prod(iterable):
    return reduce(operator.mul, iterable, 1)


name2qmap = {}

if lib and lib.compiled_with_cuda:
    """C FUNCTIONS FOR OPTIMIZERS"""
    str2optimizer32bit = {
        "adam": (
            lib.cadam32bit_grad_fp32,
            lib.cadam32bit_grad_fp16,
            lib.cadam32bit_grad_bf16,
        ),
        "momentum": (
            lib.cmomentum32bit_grad_32,
            lib.cmomentum32bit_grad_16,
        ),
        "rmsprop": (
            lib.crmsprop32bit_grad_32,
            lib.crmsprop32bit_grad_16,
        ),
        "lion": (
            lib.clion32bit_grad_fp32,
            lib.clion32bit_grad_fp16,
            lib.clion32bit_grad_bf16,
        ),
        "adagrad": (
            lib.cadagrad32bit_grad_32,
            lib.cadagrad32bit_grad_16,
        ),
    }

    str2optimizer8bit = {
        "adam": (
            lib.cadam_static_8bit_grad_32,
            lib.cadam_static_8bit_grad_16,
        ),
        "momentum": (
            lib.cmomentum_static_8bit_grad_32,
            lib.cmomentum_static_8bit_grad_16,
        ),
        "rmsprop": (
            lib.crmsprop_static_8bit_grad_32,
            lib.crmsprop_static_8bit_grad_16,
        ),
        "lion": (
            lib.clion_static_8bit_grad_32,
            lib.clion_static_8bit_grad_16,
        ),
        "lamb": (
            lib.cadam_static_8bit_grad_32,
            lib.cadam_static_8bit_grad_16,
        ),
        "lars": (
            lib.cmomentum_static_8bit_grad_32,
            lib.cmomentum_static_8bit_grad_16,
        ),
    }

    str2optimizer8bit_blockwise = {
        "adam": (
            lib.cadam_8bit_blockwise_grad_fp32,
            lib.cadam_8bit_blockwise_grad_fp16,
            lib.cadam_8bit_blockwise_grad_bf16,
        ),
        "momentum": (
            lib.cmomentum_8bit_blockwise_grad_fp32,
            lib.cmomentum_8bit_blockwise_grad_fp16,
        ),
        "rmsprop": (
            lib.crmsprop_8bit_blockwise_grad_fp32,
            lib.crmsprop_8bit_blockwise_grad_fp16,
        ),
        "lion": (
            lib.clion_8bit_blockwise_grad_fp32,
            lib.clion_8bit_blockwise_grad_fp16,
            lib.clion_8bit_blockwise_grad_bf16,
        ),
        "adagrad": (
            lib.cadagrad_8bit_blockwise_grad_fp32,
            lib.cadagrad_8bit_blockwise_grad_fp16,
        ),
    }


class GlobalPageManager:
    _instance = None

    def __init__(self):
        raise RuntimeError("Call get_instance() instead")

    def initialize(self):
        self.paged_tensors = []

    @classmethod
    def get_instance(cls):
        if cls._instance is None:
            cls._instance = cls.__new__(cls)
            cls._instance.initialize()
        return cls._instance

    def prefetch_all(self, to_cpu=False):
        # assume the first added, will be the
        # ones that are used first, so swap them in last
        # in the case they are evicted again
        for t in self.paged_tensors[::-1]:
            prefetch_tensor(t, to_cpu)


class CUBLAS_Context:
    _instance = None

    def __init__(self):
        raise RuntimeError("Call get_instance() instead")

    def initialize(self):
        self.context = {}

    @classmethod
    def get_instance(cls):
        if cls._instance is None:
            cls._instance = cls.__new__(cls)
            cls._instance.initialize()
        return cls._instance

    def get_context(self, device):
        if device.index not in self.context:
            prev_device = torch.cuda.current_device()
            torch.cuda.set_device(device)
            self.context[device.index] = ct.c_void_p(lib.get_context())
            torch.cuda.set_device(prev_device)
        return self.context[device.index]


class Cusparse_Context:
    _instance = None

    def __init__(self):
        raise RuntimeError("Call get_instance() instead")

    def initialize(self):
        self.context = ct.c_void_p(lib.get_cusparse())

    @classmethod
    def get_instance(cls):
        if cls._instance is None:
            cls._instance = cls.__new__(cls)
            cls._instance.initialize()
        return cls._instance


dtype2bytes = {}
dtype2bytes[torch.float32] = 4
dtype2bytes[torch.float16] = 2
dtype2bytes[torch.bfloat16] = 2
dtype2bytes[torch.uint8] = 1
dtype2bytes[torch.int8] = 1

FIRST_CUDA_DEVICE = torch.device("cuda", index=0)


def get_paged(*shape, dtype=torch.float32, device=FIRST_CUDA_DEVICE):
    num_bytes = dtype2bytes[dtype] * prod(shape)
    cuda_ptr = lib.cget_managed_ptr(ct.c_size_t(num_bytes))
    c_ptr = ct.cast(cuda_ptr, ct.POINTER(ct.c_int))
    new_array = np.ctypeslib.as_array(c_ptr, shape=shape)
    out = torch.frombuffer(new_array, dtype=dtype, count=prod(shape)).view(shape)
    out.is_paged = True
    out.page_deviceid = device.index
    return out


def prefetch_tensor(A, to_cpu=False):
    assert A.is_paged, "Only paged tensors can be prefetched!"
    if to_cpu:
        deviceid = -1
    else:
        deviceid = A.page_deviceid

    num_bytes = dtype2bytes[A.dtype] * A.numel()
    lib.cprefetch(get_ptr(A), ct.c_size_t(num_bytes), ct.c_int32(deviceid))


def elementwise_func(func_name, A, B, value, prefetch=True):
    func = None
    if A.dtype == torch.float32:
        func = getattr(lib, f"c{func_name}_fp32", None)
        cvalue = ct.c_float(value)
    elif A.dtype == torch.uint8:
        func = getattr(lib, f"c{func_name}_uint8", None)
        cvalue = ct.c_uint8(value)

    if func is None:
        raise NotImplementedError(f"Function not implemented: {func_name}")

    is_managed = getattr(A, "is_managed", False)
    if is_managed and prefetch:
        prefetch_tensor(A)
        if B is not None:
            prefetch_tensor(B)

    func(get_ptr(A), get_ptr(B), cvalue, ct.c_int64(A.numel()))
    if A.is_paged or B.is_paged:
        # paged function are fully asynchronous
        # if we return from this function, we want to the tensor
        # to be in the correct state, that is the final state after the
        # operation occurred. So we synchronize.
        torch.cuda.synchronize()


def fill(A, value, device=None, prefetch=True):
    elementwise_func("fill", A, None, value)


def arange(A, device=None):
    elementwise_func("arange", A, None, 0)


def _mul(A, B, device=None):
    elementwise_func("_mul", A, B, 0)


def create_linear_map(signed=True, total_bits=8, add_zero=True):
    sign = -1.0 if signed else 0.0
    total_values = 2**total_bits
    if add_zero or total_bits < 8:
        # add a zero
        # since we simulate less bits by having zeros in the data type, we
        # we need to center the quantization around zero and as such lose
        # a single value
        total_values = 2**total_bits if not signed else 2**total_bits - 1

    values = torch.linspace(sign, 1.0, total_values)
    gap = 256 - values.numel()
    if gap == 0:
        return values
    else:
        l = values.numel() // 2  # noqa: E741
        return torch.Tensor(values[:l].tolist() + [0] * gap + values[l:].tolist())


def create_normal_map(offset=0.9677083, use_extra_value=True):
    try:
        from scipy.stats import norm
    except ImportError as ie:
        raise ImportError(
            "Scipy is required for `create_normal_map`. Install `bitsandbytes` with the `[test]` extra.",
        ) from ie

    if use_extra_value:
        # one more positive value, this is an asymmetric type
        v1 = norm.ppf(torch.linspace(offset, 0.5, 9)[:-1]).tolist()
        v2 = [0] * (256 - 15)  ## we have 15 non-zero values in this data type
        v3 = (-norm.ppf(torch.linspace(offset, 0.5, 8)[:-1])).tolist()
    else:
        v1 = norm.ppf(torch.linspace(offset, 0.5, 8)[:-1]).tolist()
        v2 = [0] * (256 - 14)  ## we have 14 non-zero values in this data type
        v3 = (-norm.ppf(torch.linspace(offset, 0.5, 8)[:-1])).tolist()

    v = v1 + v2 + v3

    values = torch.Tensor(v)
    values = values.sort().values
    values /= values.max()

    assert values.numel() == 256

    return values


def create_fp8_map(signed=True, exponent_bits=5, precision_bits=2, total_bits=8):
    e = exponent_bits
    p = precision_bits
    has_sign = 1 if signed else 0
    assert e + p == total_bits - has_sign
    # the exponent is biased to 2^(e-1) -1 == 0
    evalues = []
    pvalues = []
    for i, val in enumerate(range(-(2 ** (exponent_bits - has_sign)), 2 ** (exponent_bits - has_sign), 1)):
        evalues.append(2**val)

    values = []
    lst = list(itertools.product([0, 1], repeat=precision_bits))
    # for ev in evalues:
    bias = 2 ** (exponent_bits - 1)
    for evalue in range(2 ** (exponent_bits)):
        for bit_pattern in lst:
            value = 1 if evalue != 0 else 0
            for i, pval in enumerate(list(bit_pattern)):
                value += pval * (2 ** -(i + 1))
            if evalue == 0:
                # subnormals
                value = value * 2**-(bias)
            else:
                # normals
                value = value * 2 ** -(evalue - bias - 1)
            values.append(value)
            if signed:
                values.append(-value)

    assert len(values) == 2**total_bits
    values.sort()
    if total_bits < 8:
        gap = 256 - len(values)
        for i in range(gap):
            values.append(0)
    values.sort()
    code = torch.Tensor(values)
    code /= code.max()

    return code


def create_dynamic_map(signed=True, max_exponent_bits=7, total_bits=8):
    """
    Creates the dynamic quantiztion map.

    The dynamic data type is made up of a dynamic exponent and
    fraction. As the exponent increase from 0 to -7 the number
    of bits available for the fraction shrinks.

    This is a generalization of the dynamic type where a certain
    number of the bits and be reserved for the linear quantization
    region (the fraction). n determines the maximum number of
    exponent bits.

    For more details see
    (8-Bit Approximations for Parallelism in Deep Learning)[https://arxiv.org/abs/1511.04561]
    """

    data = []
    # these are additional items that come from the case
    # where all the exponent bits are zero and no
    # indicator bit is present
    non_sign_bits = total_bits - (1 if signed else 1)
    additional_items = 2 ** (non_sign_bits - max_exponent_bits) - 1
    for i in range(max_exponent_bits):
        fraction_items = int(
            2 ** (i + non_sign_bits - max_exponent_bits) + 1
            if signed
            else 2 ** (i + non_sign_bits - max_exponent_bits + 1) + 1,
        )
        boundaries = torch.linspace(0.1, 1, fraction_items)
        means = (boundaries[:-1] + boundaries[1:]) / 2.0
        data += ((10 ** (-(max_exponent_bits - 1) + i)) * means).tolist()
        if signed:
            data += (-(10 ** (-(max_exponent_bits - 1) + i)) * means).tolist()

    if additional_items > 0:
        boundaries = torch.linspace(0.1, 1, additional_items + 1)
        means = (boundaries[:-1] + boundaries[1:]) / 2.0
        data += ((10 ** (-(max_exponent_bits - 1) + i)) * means).tolist()
        if signed:
            data += (-(10 ** (-(max_exponent_bits - 1) + i)) * means).tolist()

    data.append(0)
    data.append(1.0)

    assert len(data) == 2**total_bits

    gap = 256 - len(data)
    for i in range(gap):
        data.append(0)

    data.sort()
    return Tensor(data)


def create_quantile_map(A, total_bits=8):
    q = estimate_quantiles(A, num_quantiles=2**total_bits - 1)
    q = q.tolist()
    q.append(0)

    gap = 256 - len(q)
    for i in range(gap):
        q.append(0)

    q.sort()

    q = Tensor(q)
    q = q / q.abs().max()
    return q


def get_special_format_str():
    if not torch.cuda.is_available():
        return "col_turing"
    major, _minor = torch.cuda.get_device_capability()
    if major <= 7:
        return "col_turing"
    if major == 8:
        return "col_ampere"
    return "col_turing"


def is_on_gpu(tensors):
    on_gpu = True
    gpu_ids = set()
    for t in tensors:
        if t is None:
            continue  # NULL pointers are fine
        is_paged = getattr(t, "is_paged", False)
        on_gpu &= t.device.type == "cuda" or is_paged
        if not is_paged:
            gpu_ids.add(t.device.index)
    if not on_gpu:
        raise TypeError(
            f"All input tensors need to be on the same GPU, but found some tensors to not be on a GPU:\n {[(t.shape, t.device) for t in tensors]}",
        )
    if len(gpu_ids) > 1:
        raise TypeError(
            f"Input tensors need to be on the same GPU, but found the following tensor and device combinations:\n {[(t.shape, t.device) for t in tensors]}",
        )
    return on_gpu


def get_ptr(A: Optional[Tensor]) -> Optional[ct.c_void_p]:
    """
    Get the ctypes pointer from a PyTorch Tensor.

    Parameters
    ----------
    A : torch.tensor
        The PyTorch tensor.

    Returns
    -------
    ctypes.c_void_p
    """
    if A is None:
        return None
    else:
        return ct.c_void_p(A.data.data_ptr())


def pre_call(device):
    prev_device = torch.cuda.current_device()
    torch.cuda.set_device(device)
    return prev_device


def post_call(prev_device):
    torch.cuda.set_device(prev_device)


def get_transform_func(dtype, orderA, orderOut, transpose=False):
    name = f'ctransform_{(8 if dtype == torch.int8 else 32)}_{orderA}_to_{orderOut}_{"t" if transpose else "n"}'
    if not hasattr(lib, name):
        print(name)
        raise ValueError(
            f"Transform function not supported: {orderA} to {orderOut} for data type {dtype} and transpose={transpose}",
        )
    else:
        return getattr(lib, name)


def get_transform_buffer(shape, dtype, device, to_order, from_order="row", transpose=False):
    # init_func = torch.empty
    init_func = torch.zeros
    dims = len(shape)

    if dims == 2:
        rows = shape[0]
    elif dims == 3:
        rows = shape[0] * shape[1]
    cols = shape[-1]

    state = (shape, to_order)
    if transpose:
        # swap dims
        tmp = rows
        rows = cols
        cols = tmp
        state = (shape[::-1], to_order)

    if to_order == "row" or to_order == "col":
        return init_func(shape, dtype=dtype, device=device), state
    elif to_order == "col32":
        # blocks of 32 columns (padded)
        cols = 32 * ((cols + 31) // 32)
        return init_func((rows, cols), dtype=dtype, device=device), state
    elif to_order == "col_turing":
        # blocks of 32 columns and 8 rows
        cols = 32 * ((cols + 31) // 32)
        rows = 8 * ((rows + 7) // 8)
        return init_func((rows, cols), dtype=dtype, device=device), state
    elif to_order == "col_ampere":
        # blocks of 32 columns and 32 rows
        cols = 32 * ((cols + 31) // 32)
        rows = 32 * ((rows + 31) // 32)
        return init_func((rows, cols), dtype=dtype, device=device), state
    else:
        raise NotImplementedError(f"To_order not supported: {to_order}")


def nvidia_transform(
    A,
    to_order,
    from_order="row",
    out=None,
    transpose=False,
    state=None,
    ld=None,
):
    if state is None:
        state = (A.shape, from_order)
    else:
        from_order = state[1]
    if out is None:
        out, new_state = get_transform_buffer(state[0], A.dtype, A.device, to_order, state[1])
    else:
        new_state = (state[1], to_order)
    func = get_transform_func(A.dtype, from_order, to_order, transpose)

    shape = state[0]
    if len(shape) == 2:
        dim1 = ct.c_int32(shape[0])
        dim2 = ct.c_int32(shape[1])
    elif ld is not None:
        n = prod(shape)
        dim1 = prod([shape[i] for i in ld])
        dim2 = ct.c_int32(n // dim1)
        dim1 = ct.c_int32(dim1)
    else:
        dim1 = ct.c_int32(shape[0] * shape[1])
        dim2 = ct.c_int32(shape[2])

    ptr = CUBLAS_Context.get_instance().get_context(A.device)
    func(ptr, get_ptr(A), get_ptr(out), dim1, dim2)

    return out, new_state


def estimate_quantiles(
    A: Tensor,
    out: Optional[torch.Tensor] = None,
    offset: float = 1 / 512,
    num_quantiles=256,
) -> Tensor:
    """
    Estimates 256 equidistant quantiles on the input tensor eCDF.

    Uses SRAM-Quantiles algorithm to quickly estimate 256 equidistant quantiles
    via the eCDF of the input tensor `A`. This is a fast but approximate algorithm
    and the extreme quantiles close to 0 and 1 have high variance / large estimation
    errors. These large errors can be avoided by using the offset variable which trims
    the distribution. The default offset value of 1/512 ensures minimum entropy encoding -- it
    trims 1/512 = 0.2% from each side of the distrivution. An offset value of 0.01 to 0.02
    usually has a much lower error but is not a minimum entropy encoding. Given an offset
    of 0.02 equidistance points in the range [0.02, 0.98] are used for the quantiles.

    Parameters
    ----------
    A : torch.Tensor
        The input tensor. Any shape.
    out : torch.Tensor
        Tensor with the 256 estimated quantiles.
    offset : float
        The offset for the first and last quantile from 0 and 1. Default: 1/(2*num_quantiles)
    num_quantiles : int
        The number of equally spaced quantiles.

    Returns
    -------
    torch.Tensor:
        The 256 quantiles in float32 datatype.
    """
    if A.numel() < 256:
        raise NotImplementedError(
            f"Quantile estimation needs at least 256 values in the Tensor, but Tensor had only {A.numel()} values.",
        )
    if num_quantiles > 256:
        raise NotImplementedError(
            f"Currently only a maximum of 256 equally spaced quantiles are supported, but the argument num_quantiles={num_quantiles}",
        )
    if num_quantiles < 256 and offset == 1 / (512):
        # override default arguments
        offset = 1 / (2 * num_quantiles)

    if out is None:
        out = torch.zeros((256,), dtype=torch.float32, device=A.device)
    is_on_gpu([A, out])
    device = pre_call(A.device)
    if A.dtype == torch.float32:
        lib.cestimate_quantiles_fp32(get_ptr(A), get_ptr(out), ct.c_float(offset), ct.c_int(A.numel()))
    elif A.dtype == torch.float16:
        lib.cestimate_quantiles_fp16(get_ptr(A), get_ptr(out), ct.c_float(offset), ct.c_int(A.numel()))
    else:
        raise NotImplementedError(f"Not supported data type {A.dtype}")
    post_call(device)

    if num_quantiles < 256:
        step = round(256 / num_quantiles)
        idx = torch.linspace(0, 255, num_quantiles).long().to(A.device)
        out = out[idx]

    return out


<<<<<<< HEAD
=======
class QuantState:
    """container for quantization state components to work with Params4bit and similar classes"""

    valid_quant_types = ("fp4", "nf4")
    valid_qs_type_keys = [f"bitsandbytes__{x}" for x in valid_quant_types]
    valid_qs_keys = [
        "absmax",
        "quant_map",
        "nested_absmax",
        "nested_quant_map",
        "quant_state",
        "quant_type",
        "blocksize",
        "dtype",
        "shape",
        "nested_blocksize",
        "nested_dtype",
        "nested_offset",
    ]

    def __init__(
        self,
        absmax,
        shape=None,
        code=None,
        blocksize=None,
        quant_type=None,
        dtype=None,
        offset=None,
        state2=None,
    ):
        self.absmax = absmax
        self.shape = shape
        self.code = code
        self.dtype = dtype
        self.blocksize = blocksize
        self.quant_type = quant_type
        self.offset = offset
        self.state2 = state2
        self.nested = state2 is not None

    def __get_item__(self, idx):
        """
        ensures compatibility with older quant state scheme with nested lists.
        assumes the following layout:
        state = [qabsmax, input_shape, A.dtype, blocksize, [offset, state2], quant_type]
        state2 = [absmax, input_shape, A.dtype, blocksize, None, quant_type]
        """
        if self.nested:
            list_repr = [
                self.absmax,
                self.shape,
                self.dtype,
                self.blocksize,
                [self.offset, self.state2],
                self.quant_type,
            ]
        else:
            list_repr = [self.absmax, self.shape, self.dtype, self.blocksize, None, self.quant_type]
        return list_repr[idx]

    @classmethod
    def from_dict(cls, qs_dict: Dict[str, Any], device: torch.device) -> "QuantState":
        """
        unpacks components of state_dict into QuantState
        where necessary, convert into strings, torch.dtype, ints, etc.

        qs_dict: based on state_dict, with only relevant keys, striped of prefixes.

        item with key `quant_state.bitsandbytes__[nf4/fp4]` may contain minor and non-tensor quant state items.
        """

        # unpacking tensor with non-tensor components
        qs_key = [k for k, v in qs_dict.items() if "quant_state" in k and isinstance(v, torch.Tensor)]
        if not len(qs_key) and "quant_type" not in qs_dict:
            raise ValueError("Expected packed or unpacked quant_state items, found neither")
        elif len(qs_key) != 1 or qs_key[0].split(".")[-1] not in cls.valid_qs_type_keys:
            raise ValueError(
                f"There should be exactly one `quant_state` item with ending from {cls.valid_qs_type_keys}.\nDetected {qs_key}.",
            )

        # unpacking minor and non-tensor quant state items if necessary
        if len(qs_key) == 1:
            first_qs_key = qs_key[0]
            qs_dict.update(unpack_tensor_to_dict(qs_dict.pop(first_qs_key)))

        qs_dict = {k.split(".")[-1]: v for k, v in qs_dict.items()}  # strip prefixes
        assert set(qs_dict.keys()).issubset(cls.valid_qs_keys)

        if "nested_absmax" in qs_dict:
            offset = torch.tensor(float(qs_dict["nested_offset"])).to(device)
            state2 = cls(
                absmax=qs_dict["nested_absmax"].to(device),
                blocksize=qs_dict["nested_blocksize"],
                code=qs_dict["nested_quant_map"].to(device),
                dtype=getattr(torch, qs_dict["nested_dtype"]),
            )
        else:
            offset, state2 = None, None

        quant_state = cls(
            quant_type=qs_dict["quant_type"],
            absmax=qs_dict["absmax"].to(device),
            blocksize=qs_dict["blocksize"],
            code=qs_dict["quant_map"].to(device),
            dtype=getattr(torch, qs_dict["dtype"]),
            shape=torch.Size(qs_dict["shape"]) if qs_dict["shape"] is not None else None,
            offset=offset,
            state2=state2,
        )
        return quant_state

    def as_dict(self, packed=False):
        """
        returns dict of tensors and strings to use in serialization via _save_to_state_dict()
        param: packed -- returns dict[str, torch.Tensor] for state_dict fit for safetensors saving
        """
        qs_dict = {
            "quant_type": self.quant_type,
            "absmax": self.absmax,
            "blocksize": self.blocksize,
            "quant_map": self.code,
            "dtype": str(self.dtype).strip("torch."),
            "shape": tuple(self.shape),
        }
        if self.nested:
            qs_dict.update(
                {
                    "nested_absmax": self.state2.absmax,
                    "nested_blocksize": self.state2.blocksize,
                    "nested_quant_map": self.state2.code.clone(),  # un-shared to avoid restoring it after shared tensors are removed by safetensors
                    "nested_dtype": str(self.state2.dtype).strip("torch."),
                    "nested_offset": self.offset.item(),
                },
            )
        if not packed:
            return qs_dict

        # packed format allows serialization of non-tensor components, critical for saving in safetensors format
        qs_packed_dict = {k: v for k, v in qs_dict.items() if isinstance(v, torch.Tensor)}
        non_tensor_dict = {k: v for k, v in qs_dict.items() if not isinstance(v, torch.Tensor)}
        qs_packed_dict["quant_state." + "bitsandbytes__" + self.quant_type] = pack_dict_to_tensor(non_tensor_dict)
        return qs_packed_dict

    def to(self, device):
        # make sure the quantization state is on the right device
        self.absmax = self.absmax.to(device)
        if self.nested:
            self.offset = self.offset.to(device)
            self.state2.absmax = self.state2.absmax.to(device)
            self.state2.code = self.state2.code.to(device)

    def __eq__(self, other):
        if not isinstance(other, QuantState):
            return False

        return (
            torch.allclose(self.absmax, other.absmax, atol=1e-6)
            and self.shape == other.shape
            and torch.allclose(self.code, other.code, atol=1e-6)
            and self.dtype == other.dtype
            and self.blocksize == other.blocksize
            and self.quant_type == other.quant_type
            and (
                self.offset == other.offset
                if self.offset is not None and other.offset is not None
                else self.offset is other.offset
            )
            and (
                self.state2 == other.state2
                if self.state2 is not None and other.state2 is not None
                else self.state2 is other.state2
            )
        )


>>>>>>> fd9d072e
def quantize_blockwise(
    A: Tensor,
    code: Optional[torch.Tensor] = None,
    absmax: Optional[torch.Tensor] = None,
    out: Optional[torch.Tensor] = None,
    blocksize=4096,
    nested=False,
) -> Tuple[Tensor, QuantState]:
    """
    Quantize tensor A in blocks of size 4096 values.

    Quantizes tensor A by dividing it into blocks of 4096 values.
    Then the absolute maximum value within these blocks is calculated
    for the non-linear quantization.

    Parameters
    ----------
    A : torch.Tensor
        The input tensor.
    code : torch.Tensor
        The quantization map.
    absmax : torch.Tensor
        The absmax values.
    out : torch.Tensor
        The output tensor (8-bit).

    Returns
    -------
    torch.Tensor:
        The 8-bit tensor.
    tuple(torch.Tensor, torch.Tensor):
        The quantization state to undo the quantization.
    """

    if code is None:
        if "dynamic" not in name2qmap:
            name2qmap["dynamic"] = create_dynamic_map().to(A.device)
        code = name2qmap["dynamic"]

    if absmax is None:
        n = A.numel()
        blocks = n // blocksize
        blocks += 1 if n % blocksize > 0 else 0
        absmax = torch.zeros((blocks,), device=A.device, dtype=torch.float32)

    if out is None:
        out = torch.zeros_like(A, dtype=torch.uint8)

    if A.device.type != "cpu":
        assert blocksize in [4096, 2048, 1024, 512, 256, 128, 64]
        cblocksize = ct.c_int32(blocksize)
        prev_device = pre_call(A.device)
        code = code.to(A.device)
        is_on_gpu([code, A, out, absmax])
        if A.dtype == torch.float32:
            lib.cquantize_blockwise_fp32(
                get_ptr(code),
                get_ptr(A),
                get_ptr(absmax),
                get_ptr(out),
                cblocksize,
                ct.c_int(A.numel()),
            )
        elif A.dtype == torch.float16:
            lib.cquantize_blockwise_fp16(
                get_ptr(code),
                get_ptr(A),
                get_ptr(absmax),
                get_ptr(out),
                cblocksize,
                ct.c_int(A.numel()),
            )
        elif A.dtype == torch.bfloat16:
            lib.cquantize_blockwise_bf16(
                get_ptr(code),
                get_ptr(A),
                get_ptr(absmax),
                get_ptr(out),
                cblocksize,
                ct.c_int(A.numel()),
            )
        else:
            raise ValueError(f"Blockwise quantization only supports 16/32-bit floats, but got {A.dtype}")
        post_call(A.device)
    else:
        # cpu
        code = code.cpu()
        lib.cquantize_blockwise_cpu_fp32(
            get_ptr(code),
            get_ptr(A),
            get_ptr(absmax),
            get_ptr(out),
            ct.c_longlong(blocksize),
            ct.c_longlong(A.numel()),
        )

    if nested:
        offset = absmax.mean()
        absmax -= offset
        qabsmax, state2 = quantize_blockwise(absmax, blocksize=blocksize, nested=False)
        quant_state = QuantState(
            absmax=qabsmax,
            code=code,
            blocksize=blocksize,
            dtype=A.dtype,
            offset=offset,
            state2=state2,
        )
    else:
        quant_state = QuantState(absmax=absmax, code=code, blocksize=blocksize, dtype=A.dtype)

    return out, quant_state


def dequantize_blockwise(
    A: Tensor,
    quant_state: Optional[QuantState] = None,
    absmax: Optional[torch.Tensor] = None,
    code: Optional[torch.Tensor] = None,
    out: Optional[torch.Tensor] = None,
    blocksize: int = 4096,
    nested=False,
) -> Tensor:
    """
    Dequantizes blockwise quantized values.

    Dequantizes the tensor A with maximum absolute values absmax in
    blocks of size 4096.

    Parameters
    ----------
    A : torch.Tensor
        The input 8-bit tensor.
    quant_state : QuantState
        Object with code, absmax and other quantization state components.
    absmax : torch.Tensor
        The absmax values.
    code : torch.Tensor
        The quantization map.
    out : torch.Tensor
        Dequantized output tensor (default: float32)


    Returns
    -------
    torch.Tensor:
        Dequantized tensor (default: float32)
    """
    assert quant_state is not None or absmax is not None
    if code is None and quant_state is None:
        if "dynamic" not in name2qmap:
            name2qmap["dynamic"] = create_dynamic_map().to(A.device)
        code = name2qmap["dynamic"]

    if quant_state is None:
        quant_state = QuantState(absmax=absmax, code=code, blocksize=blocksize, dtype=torch.float32)

    absmax = quant_state.absmax
    if quant_state.nested:
        absmax = dequantize_blockwise(quant_state.absmax, quant_state.state2)
        absmax += quant_state.offset
        if absmax.dtype != torch.float32:
            absmax = absmax.float()

    if out is None:
        out = torch.empty(A.shape, dtype=quant_state.dtype, device=A.device)

    if A.device.type != "cpu":
        device = pre_call(A.device)
        code = quant_state.code.to(A.device)
        if quant_state.blocksize not in [2048, 4096, 1024, 512, 256, 128, 64]:
            raise ValueError(
                f"The blockwise of {quant_state.blocksize} is not supported. Supported values: [2048, 4096, 1024, 512, 256, 128, 64]",
            )
        is_on_gpu([A, absmax, out])
        if out.dtype == torch.float32:
            lib.cdequantize_blockwise_fp32(
                get_ptr(quant_state.code),
                get_ptr(A),
                get_ptr(absmax),
                get_ptr(out),
                ct.c_int(quant_state.blocksize),
                ct.c_int(A.numel()),
            )
        elif out.dtype == torch.float16:
            lib.cdequantize_blockwise_fp16(
                get_ptr(quant_state.code),
                get_ptr(A),
                get_ptr(absmax),
                get_ptr(out),
                ct.c_int(quant_state.blocksize),
                ct.c_int(A.numel()),
            )
        elif out.dtype == torch.bfloat16:
            lib.cdequantize_blockwise_bf16(
                get_ptr(quant_state.code),
                get_ptr(A),
                get_ptr(absmax),
                get_ptr(out),
                ct.c_int(quant_state.blocksize),
                ct.c_int(A.numel()),
            )
        else:
            raise ValueError(f"Blockwise quantization only supports 16/32-bit floats, but got {A.dtype}")
        post_call(A.device)
    else:
        code = quant_state.code.cpu()
        lib.cdequantize_blockwise_cpu_fp32(
            get_ptr(code),
            get_ptr(A),
            get_ptr(quant_state.absmax),
            get_ptr(out),
            ct.c_longlong(quant_state.blocksize),
            ct.c_longlong(A.numel()),
        )

    return out


def get_4bit_type(typename, device=None, blocksize=64):
    if device is None:
        device = "cuda"
    data = None
    if typename == "nf4":
        """ Implements the NF4 data type.

            Constructs a quantization data type where each bin has equal area under a standard normal distribution N(0, 1) that
            is normalized into the range [-1, 1].

            For more information read the paper: QLoRA: Efficient Finetuning of Quantized LLMs (https://arxiv.org/abs/2305.14314)

            Implementation of the NF4 data type in bitsandbytes can be found in the `create_normal_map` function in
            the `functional.py` file: https://github.com/TimDettmers/bitsandbytes/blob/main/bitsandbytes/functional.py#L236.
        """
        data = [
            -1.0,
            -0.6961928009986877,
            -0.5250730514526367,
            -0.39491748809814453,
            -0.28444138169288635,
            -0.18477343022823334,
            -0.09105003625154495,
            0.0,
            0.07958029955625534,
            0.16093020141124725,
            0.24611230194568634,
            0.33791524171829224,
            0.44070982933044434,
            0.5626170039176941,
            0.7229568362236023,
            1.0,
        ]
    elif typename == "fp4":
        # 0b000 = 0
        # 0b001 = 0.0625
        # 0b010 = 8
        # 0b011 = 12
        # 0b100 = 4
        # 0b101 = 6
        # 0b110 = 2
        # 0b111 = 3
        # can also be created with bnb.functional.create_fp8_map(signed=True, exponent_bits=2, precision_bits=1, total_bits=4)
        data = [0, 0.0625, 8.0, 12.0, 4.0, 6.0, 2.0, 3.0, -0, -0.0625, -8.0, -12.0, -4.0, -6.0, -2.0, -3.0]
    elif typename == "int4":
        data = [7, 6, 5, 4, 3, 2, 1, 0, -0, -1, -2, -3, -4, -5, -6, -7]
    elif typename == "af4":
        # Taken from: NF4 Isn't Information Theoretically Optimal (and that's Good)
        # https://arxiv.org/abs/2306.06965
        if blocksize == 64:
            data = [
                -1.0,
                -0.69441008,
                -0.51243739,
                -0.3736951,
                -0.25607552,
                -0.14982478,
                -0.04934812,
                0.0,
                0.04273164,
                0.12934483,
                0.21961274,
                0.31675666,
                0.42563882,
                0.55496234,
                0.72424863,
                1.0,
            ][::-1]
        else:
            raise NotImplementedError("4-bit AbnormalFloats currently only support blocksize 64.")

    if data is None:
        raise NotImplementedError(f"Typename {typename} not supported")

    data = Tensor(data)
    data /= data.abs().max()
    assert data.numel() == 16

    return data.to(device)


def quantize_fp4(
    A: Tensor,
    absmax: Optional[torch.Tensor] = None,
    out: Optional[torch.Tensor] = None,
    blocksize=64,
    compress_statistics=False,
    quant_storage=torch.uint8,
):
    return quantize_4bit(A, absmax, out, blocksize, compress_statistics, "fp4", quant_storage)


def quantize_nf4(
    A: Tensor,
    absmax: Optional[torch.Tensor] = None,
    out: Optional[torch.Tensor] = None,
    blocksize=64,
    compress_statistics=False,
    quant_storage=torch.uint8,
):
    return quantize_4bit(A, absmax, out, blocksize, compress_statistics, "nf4", quant_storage)


def quantize_4bit(
    A: Tensor,
    absmax: Optional[torch.Tensor] = None,
    out: Optional[torch.Tensor] = None,
    blocksize=64,
    compress_statistics=False,
    quant_type="fp4",
    quant_storage=torch.uint8,
) -> Tuple[Tensor, QuantState]:
    """
    Quantize tensor A in blocks of 4-bit values.

    Quantizes tensor A by dividing it into blocks which are independently quantized to FP4.

    Parameters
    ----------
    A : torch.Tensor
        The input tensor.
    absmax : torch.Tensor
        The absmax values.
    out : torch.Tensor
        The output tensor.
    blocksize : int
        The blocksize used in quantization.
    quant_type : str
        The 4-bit quantization data type {fp4, nf4}

    Returns
    -------
    torch.Tensor:
        Tensor with packed 4-bit values.
    tuple(torch.Tensor, torch.Size, torch.dtype, int):
        The quantization state to undo the quantization.
    """
<<<<<<< HEAD
    ensure_backend_is_available(A.device.type)
    return backends[A.device.type].quantize_4bit(A, absmax=absmax, out=out, blocksize=blocksize, compress_statistics=compress_statistics, quant_type=quant_type, quant_storage=quant_storage)
=======
    if A.device.type != "cuda":
        raise NotImplementedError(f"Device type not supported for FP4 quantization: {A.device.type}")
    if quant_type not in ["fp4", "nf4"]:
        raise NotImplementedError(f"4-bit quantization data type {quant_type} is not implemented.")

    n = A.numel()
    input_shape = A.shape

    if absmax is None:
        blocks = n // blocksize
        blocks += 1 if n % blocksize > 0 else 0
        absmax = torch.zeros((blocks,), device=A.device, dtype=torch.float32)

    if out is None:
        mod = dtype2bytes[quant_storage] * 2
        out = torch.zeros(((n + 1) // mod, 1), dtype=quant_storage, device=A.device)

    assert blocksize in [4096, 2048, 1024, 512, 256, 128, 64]

    prev_device = pre_call(A.device)
    is_on_gpu([A, out, absmax])

    if A.dtype == torch.float32:
        if quant_type == "fp4":
            lib.cquantize_blockwise_fp32_fp4(
                get_ptr(None),
                get_ptr(A),
                get_ptr(absmax),
                get_ptr(out),
                ct.c_int32(blocksize),
                ct.c_int(n),
            )
        else:
            lib.cquantize_blockwise_fp32_nf4(
                get_ptr(None),
                get_ptr(A),
                get_ptr(absmax),
                get_ptr(out),
                ct.c_int32(blocksize),
                ct.c_int(n),
            )
    elif A.dtype == torch.float16:
        if quant_type == "fp4":
            lib.cquantize_blockwise_fp16_fp4(
                get_ptr(None),
                get_ptr(A),
                get_ptr(absmax),
                get_ptr(out),
                ct.c_int32(blocksize),
                ct.c_int(n),
            )
        else:
            lib.cquantize_blockwise_fp16_nf4(
                get_ptr(None),
                get_ptr(A),
                get_ptr(absmax),
                get_ptr(out),
                ct.c_int32(blocksize),
                ct.c_int(n),
            )
    elif A.dtype == torch.bfloat16:
        if quant_type == "fp4":
            lib.cquantize_blockwise_bf16_fp4(
                get_ptr(None),
                get_ptr(A),
                get_ptr(absmax),
                get_ptr(out),
                ct.c_int32(blocksize),
                ct.c_int(n),
            )
        else:
            lib.cquantize_blockwise_bf16_nf4(
                get_ptr(None),
                get_ptr(A),
                get_ptr(absmax),
                get_ptr(out),
                ct.c_int32(blocksize),
                ct.c_int(n),
            )
    else:
        raise ValueError(f"Blockwise quantization only supports 16/32-bit floats, but got {A.dtype}")
    post_call(A.device)

    code = get_4bit_type(quant_type, device=A.device)

    if compress_statistics:
        offset = absmax.mean()
        absmax -= offset
        qabsmax, state2 = quantize_blockwise(absmax, blocksize=256)
        del absmax
        state = QuantState(
            absmax=qabsmax,
            shape=input_shape,
            dtype=A.dtype,
            blocksize=blocksize,
            code=code,
            quant_type=quant_type,
            offset=offset,
            state2=state2,
        )
    else:
        state = QuantState(
            absmax=absmax,
            shape=input_shape,
            dtype=A.dtype,
            blocksize=blocksize,
            code=code,
            quant_type=quant_type,
        )

    return out, state
>>>>>>> fd9d072e


def dequantize_fp4(
    A: Tensor,
    quant_state: Optional[QuantState] = None,
    absmax: Optional[torch.Tensor] = None,
    out: Optional[torch.Tensor] = None,
    blocksize: int = 64,
) -> Tensor:
    return dequantize_4bit(A, quant_state, absmax, out, blocksize, "fp4")


def dequantize_nf4(
    A: Tensor,
    quant_state: Optional[QuantState] = None,
    absmax: Optional[torch.Tensor] = None,
    out: Optional[torch.Tensor] = None,
    blocksize: int = 64,
) -> Tensor:
    return dequantize_4bit(A, quant_state, absmax, out, blocksize, "nf4")


def dequantize_4bit(
    A: Tensor,
    quant_state: Optional[QuantState] = None,
    absmax: Optional[torch.Tensor] = None,
    out: Optional[torch.Tensor] = None,
    blocksize: int = 64,
    quant_type="fp4",
) -> Tensor:
    """
    Dequantizes FP4 blockwise quantized values.

    Dequantizes the tensor A with maximum absolute values absmax in blocks of size blocksize.

    Parameters
    ----------
    A : torch.Tensor
        The input tensor (packed 4-bit values).
    quant_state : QuantState
        object with quantisation stats, incl. absmax values, original tensor shape and original dtype.
    absmax : torch.Tensor
        The absmax values.
    out : torch.Tensor
        Dequantized output tensor.
    blocksize : int
        The blocksize used in quantization.
    quant_type : str
        The 4-bit quantization data type {fp4, nf4}


    Returns
    -------
    torch.Tensor:
        Dequantized tensor.
    """
<<<<<<< HEAD
    ensure_backend_is_available(A.device.type)
    return backends[A.device.type].dequantize_4bit(A, quant_state=quant_state, absmax=absmax, out=out, blocksize=blocksize, quant_type=quant_type)
=======
    if blocksize not in [2048, 4096, 1024, 512, 256, 128, 64]:
        raise ValueError(
            f"The blockwise of {blocksize} is not supported. Supported values: [2048, 4096, 1024, 512, 256, 128, 64]",
        )
    if quant_type not in ["fp4", "nf4"]:
        raise NotImplementedError(f"4-bit quantization data type {quant_type} is not implemented.")

    if quant_state is None:
        assert absmax is not None and out is not None

        quant_state = QuantState(
            absmax=absmax,
            shape=out.shape,
            dtype=out.dtype,
            blocksize=blocksize,
            quant_type=quant_type,
        )

    else:
        absmax = quant_state.absmax

    if quant_state.nested:
        absmax = dequantize_blockwise(quant_state.absmax, quant_state.state2)
        absmax += quant_state.offset
        if absmax.dtype != torch.float32:
            absmax = absmax.float()

    if out is None:
        out = torch.empty(quant_state.shape, dtype=quant_state.dtype, device=A.device)

    n = out.numel()

    device = pre_call(A.device)
    is_on_gpu([A, absmax, out])
    if out.dtype == torch.float32:
        if quant_state.quant_type == "fp4":
            lib.cdequantize_blockwise_fp32_fp4(
                get_ptr(None),
                get_ptr(A),
                get_ptr(absmax),
                get_ptr(out),
                ct.c_int(quant_state.blocksize),
                ct.c_int(n),
            )
        else:
            lib.cdequantize_blockwise_fp32_nf4(
                get_ptr(None),
                get_ptr(A),
                get_ptr(absmax),
                get_ptr(out),
                ct.c_int(quant_state.blocksize),
                ct.c_int(n),
            )
    elif out.dtype == torch.float16:
        if quant_state.quant_type == "fp4":
            lib.cdequantize_blockwise_fp16_fp4(
                get_ptr(None),
                get_ptr(A),
                get_ptr(absmax),
                get_ptr(out),
                ct.c_int(quant_state.blocksize),
                ct.c_int(n),
            )
        else:
            lib.cdequantize_blockwise_fp16_nf4(
                get_ptr(None),
                get_ptr(A),
                get_ptr(absmax),
                get_ptr(out),
                ct.c_int(quant_state.blocksize),
                ct.c_int(n),
            )
    elif out.dtype == torch.bfloat16:
        if quant_state.quant_type == "fp4":
            lib.cdequantize_blockwise_bf16_fp4(
                get_ptr(None),
                get_ptr(A),
                get_ptr(absmax),
                get_ptr(out),
                ct.c_int(quant_state.blocksize),
                ct.c_int(n),
            )
        else:
            lib.cdequantize_blockwise_bf16_nf4(
                get_ptr(None),
                get_ptr(A),
                get_ptr(absmax),
                get_ptr(out),
                ct.c_int(quant_state.blocksize),
                ct.c_int(n),
            )
    else:
        raise ValueError(f"Blockwise quantization only supports 16/32-bit floats, but got {A.dtype}")
    post_call(A.device)

    is_transposed = True if A.shape[0] == 1 else False
    if is_transposed:
        return out.t()
    else:
        return out
>>>>>>> fd9d072e


def quantize(
    A: Tensor,
    code: Optional[torch.Tensor] = None,
    out: Optional[torch.Tensor] = None,
) -> Tuple[Tensor, Tuple[Tensor, Tensor]]:
    if code is None:
        if "dynamic" not in name2qmap:
            name2qmap["dynamic"] = create_dynamic_map().to(A.device)
        code = name2qmap["dynamic"]
        code = code.to(A.device)

    absmax = torch.abs(A).max()
    if absmax.dtype != torch.float32:
        absmax = absmax.float()
    inp = A / absmax
    out = quantize_no_absmax(inp, code, out)
    return out, (absmax, code)


def dequantize(
    A: Tensor,
    state: Optional[Tuple[Tensor, Tensor]] = None,
    absmax: Optional[torch.Tensor] = None,
    code: Optional[torch.Tensor] = None,
    out: Optional[torch.Tensor] = None,
) -> Tensor:
    assert state is not None or absmax is not None
    if code is None and state is None:
        if "dynamic" not in name2qmap:
            name2qmap["dynamic"] = create_dynamic_map().to(A.device)
        code = name2qmap["dynamic"]
        code = code.to(A.device)

    if state is None:
        state = (absmax, code)
    out = dequantize_no_absmax(A, state[1], out)
    return out * state[0]


def quantize_no_absmax(A: Tensor, code: Tensor, out: Optional[torch.Tensor] = None) -> Tensor:
    """
    Quantizes input tensor to 8-bit.

    Quantizes the 32-bit input tensor `A` to the 8-bit output tensor
    `out` using the quantization map `code`.

    Parameters
    ----------
    A : torch.Tensor
        The input tensor.
    code : torch.Tensor
        The quantization map.
    out : torch.Tensor, optional
        The output tensor. Needs to be of type byte.

    Returns
    -------
    torch.Tensor:
        Quantized 8-bit tensor.
    """
    prev_device = pre_call(A.device)
    if out is None:
        out = torch.zeros_like(A, dtype=torch.uint8)
    is_on_gpu([A, out])
    lib.cquantize(get_ptr(code), get_ptr(A), get_ptr(out), ct.c_int(A.numel()))
    post_call(prev_device)
    return out


def dequantize_no_absmax(A: Tensor, code: Tensor, out: Optional[torch.Tensor] = None) -> Tensor:
    """
    Dequantizes the 8-bit tensor to 32-bit.

    Dequantizes the 8-bit tensor `A` to the 32-bit tensor `out` via
    the quantization map `code`.

    Parameters
    ----------
    A : torch.Tensor
        The 8-bit input tensor.
    code : torch.Tensor
        The quantization map.
    out : torch.Tensor
        The 32-bit output tensor.

    Returns
    -------
    torch.Tensor:
        32-bit output tensor.
    """
    prev_device = pre_call(A.device)
    if out is None:
        out = torch.zeros_like(A, dtype=torch.float32)
    is_on_gpu([code, A, out])
    lib.cdequantize(get_ptr(code), get_ptr(A), get_ptr(out), ct.c_int(A.numel()))
    post_call(prev_device)
    return out


def optimizer_update_32bit(
    optimizer_name: str,
    g: Tensor,
    p: Tensor,
    state1: Tensor,
    beta1: float,
    eps: float,
    step: int,
    lr: float,
    state2: Optional[torch.Tensor] = None,
    beta2: float = 0.0,
    weight_decay: float = 0.0,
    gnorm_scale: float = 1.0,
    unorm_vec: Optional[torch.Tensor] = None,
    max_unorm: float = 0.0,
    skip_zeros=False,
) -> None:
    """
    Performs an inplace optimizer update with one or two optimizer states.

    Universal optimizer update for 32-bit state and 32/16-bit gradients/weights.

    Parameters
    ----------
    optimizer_name : str
        The name of the optimizer: {adam}.
    g : torch.Tensor
        Gradient tensor.
    p : torch.Tensor
        Parameter tensor.
    state1 : torch.Tensor
        Optimizer state 1.
    beta1 : float
        Optimizer beta1.
    eps : float
        Optimizer epsilon.
    weight_decay : float
        Weight decay.
    step : int
        Current optimizer step.
    lr : float
        The learning rate.
    state2 : torch.Tensor
        Optimizer state 2.
    beta2 : float
        Optimizer beta2.
    gnorm_scale : float
        The factor to rescale the gradient to the max clip value.
    unorm_vec : torch.Tensor
        The tensor for the update norm.
    max_unorm : float
        The maximum update norm relative to the weight norm.
    skip_zeros : bool
        Whether to skip zero-valued gradients or not (default: False).
    """

    param_norm = 0.0
    if max_unorm > 0.0:
        param_norm = torch.norm(p.data.float())

    optim_func = None
    if g.dtype == torch.float32:
        optim_func = str2optimizer32bit[optimizer_name][0]
    elif g.dtype == torch.float16:
        optim_func = str2optimizer32bit[optimizer_name][1]
    elif g.dtype == torch.bfloat16 and len(str2optimizer32bit[optimizer_name]) == 3:
        optim_func = str2optimizer32bit[optimizer_name][2]
    else:
        raise ValueError(
            f"Gradient+optimizer bit data type combination not supported: grad {g.dtype}, optimizer {state1.dtype}",
        )

    is_on_gpu([g, p, state1, state2, unorm_vec])
    prev_device = pre_call(g.device)
    optim_func(
        get_ptr(g),
        get_ptr(p),
        get_ptr(state1),
        get_ptr(state2),
        get_ptr(unorm_vec),
        ct.c_float(max_unorm),
        ct.c_float(param_norm),
        ct.c_float(beta1),
        ct.c_float(beta2),
        ct.c_float(eps),
        ct.c_float(weight_decay),
        ct.c_int32(step),
        ct.c_float(lr),
        ct.c_float(gnorm_scale),
        ct.c_bool(skip_zeros),
        ct.c_int32(g.numel()),
    )
    post_call(prev_device)


def optimizer_update_8bit(
    optimizer_name: str,
    g: Tensor,
    p: Tensor,
    state1: Tensor,
    state2: Optional[torch.Tensor],
    beta1: float,
    beta2: float,
    eps: float,
    step: int,
    lr: float,
    qmap1: Tensor,
    qmap2: Optional[torch.Tensor],
    max1: Tensor,
    max2: Optional[torch.Tensor],
    new_max1: Tensor,
    new_max2: Optional[torch.Tensor],
    weight_decay: float = 0.0,
    gnorm_scale: float = 1.0,
    unorm_vec: Optional[torch.Tensor] = None,
    max_unorm: float = 0.0,
) -> None:
    """
    Performs an inplace Adam update.

    Universal Adam update for 32/8-bit state and 32/16-bit gradients/weights.
    Uses AdamW formulation if weight decay > 0.0.

    Parameters
    ----------
    optimizer_name : str
        The name of the optimizer. Choices {adam, momentum}
    g : torch.Tensor
        Gradient tensor.
    p : torch.Tensor
        Parameter tensor.
    state1 : torch.Tensor
        Adam state 1.
    state2 : torch.Tensor
        Adam state 2.
    beta1 : float
        Adam beta1.
    beta2 : float
        Adam beta2.
    eps : float
        Adam epsilon.
    weight_decay : float
        Weight decay.
    step : int
        Current optimizer step.
    lr : float
        The learning rate.
    qmap1 : torch.Tensor
        Quantization map for first Adam state.
    qmap2 : torch.Tensor
        Quantization map for second Adam state.
    max1 : torch.Tensor
        Max value for first Adam state update.
    max2 : torch.Tensor
        Max value for second Adam state update.
    new_max1 : torch.Tensor
        Max value for the next Adam update of the first state.
    new_max2 : torch.Tensor
        Max value for the next Adam update of the second state.
    gnorm_scale : float
        The factor to rescale the gradient to the max clip value.
    unorm_vec : torch.Tensor
        The tensor for the update norm.
    max_unorm : float
        The maximum update norm relative to the weight norm.
    """

    param_norm = 0.0
    if max_unorm > 0.0:
        param_norm = torch.norm(p.data.float())

    prev_device = pre_call(g.device)
    is_on_gpu([g, p, state1, state2, unorm_vec, qmap1, qmap2, max1, max2, new_max1, new_max2])
    if g.dtype == torch.float32 and state1.dtype == torch.uint8:
        str2optimizer8bit[optimizer_name][0](
            get_ptr(p),
            get_ptr(g),
            get_ptr(state1),
            get_ptr(state2),
            get_ptr(unorm_vec),
            ct.c_float(max_unorm),
            ct.c_float(param_norm),
            ct.c_float(beta1),
            ct.c_float(beta2),
            ct.c_float(eps),
            ct.c_int32(step),
            ct.c_float(lr),
            get_ptr(qmap1),
            get_ptr(qmap2),
            get_ptr(max1),
            get_ptr(max2),
            get_ptr(new_max1),
            get_ptr(new_max2),
            ct.c_float(weight_decay),
            ct.c_float(gnorm_scale),
            ct.c_int32(g.numel()),
        )
    elif g.dtype == torch.float16 and state1.dtype == torch.uint8:
        str2optimizer8bit[optimizer_name][1](
            get_ptr(p),
            get_ptr(g),
            get_ptr(state1),
            get_ptr(state2),
            get_ptr(unorm_vec),
            ct.c_float(max_unorm),
            ct.c_float(param_norm),
            ct.c_float(beta1),
            ct.c_float(beta2),
            ct.c_float(eps),
            ct.c_int32(step),
            ct.c_float(lr),
            get_ptr(qmap1),
            get_ptr(qmap2),
            get_ptr(max1),
            get_ptr(max2),
            get_ptr(new_max1),
            get_ptr(new_max2),
            ct.c_float(weight_decay),
            ct.c_float(gnorm_scale),
            ct.c_int32(g.numel()),
        )
    else:
        raise ValueError(
            f"Gradient+optimizer bit data type combination not supported: grad {g.dtype}, optimizer {state1.dtype}",
        )
    post_call(prev_device)


def optimizer_update_8bit_blockwise(
    optimizer_name: str,
    g: Tensor,
    p: Tensor,
    state1: Tensor,
    state2: Optional[torch.Tensor],
    beta1: float,
    beta2: float,
    eps: float,
    step: int,
    lr: float,
    qmap1: Tensor,
    qmap2: Optional[torch.Tensor],
    absmax1: Tensor,
    absmax2: Optional[torch.Tensor],
    weight_decay: float = 0.0,
    gnorm_scale: float = 1.0,
    skip_zeros=False,
) -> None:
    optim_func = None
    prev_device = pre_call(g.device)
    is_on_gpu([g, p, state1, state2, qmap1, qmap2, absmax1, absmax2])
    if g.dtype == torch.float32 and state1.dtype == torch.uint8:
        optim_func = str2optimizer8bit_blockwise[optimizer_name][0]
    elif g.dtype == torch.float16 and state1.dtype == torch.uint8:
        optim_func = str2optimizer8bit_blockwise[optimizer_name][1]
    elif (
        g.dtype == torch.bfloat16
        and state1.dtype == torch.uint8
        and len(str2optimizer8bit_blockwise[optimizer_name]) == 3
    ):
        optim_func = str2optimizer8bit_blockwise[optimizer_name][2]
    else:
        raise ValueError(
            f"Gradient+optimizer bit data type combination not supported: grad {g.dtype}, optimizer {state1.dtype}",
        )
    post_call(prev_device)

    is_on_gpu([p, g, state1, state2, qmap1, qmap2, absmax1, absmax2])

    prev_device = pre_call(g.device)
    optim_func(
        get_ptr(p),
        get_ptr(g),
        get_ptr(state1),
        get_ptr(state2),
        ct.c_float(beta1),
        ct.c_float(beta2),
        ct.c_float(eps),
        ct.c_int32(step),
        ct.c_float(lr),
        get_ptr(qmap1),
        get_ptr(qmap2),
        get_ptr(absmax1),
        get_ptr(absmax2),
        ct.c_float(weight_decay),
        ct.c_float(gnorm_scale),
        ct.c_bool(skip_zeros),
        ct.c_int32(g.numel()),
    )
    post_call(prev_device)


def percentile_clipping(grad: Tensor, gnorm_vec: Tensor, step: int, percentile: int = 5):
    """Applies percentile clipping

    grad: torch.Tensor
        The gradient tensor.
    gnorm_vec: torch.Tensor
        Vector of gradient norms. 100 elements expected.
    step: int
        The current optimiation steps (number of past gradient norms).

    """
    prev_device = pre_call(grad.device)
    is_on_gpu([grad, gnorm_vec])
    if grad.dtype == torch.float32:
        lib.cpercentile_clipping_g32(
            get_ptr(grad),
            get_ptr(gnorm_vec),
            ct.c_int32(step),
            ct.c_int32(grad.numel()),
        )
    elif grad.dtype == torch.float16:
        lib.cpercentile_clipping_g16(
            get_ptr(grad),
            get_ptr(gnorm_vec),
            ct.c_int32(step),
            ct.c_int32(grad.numel()),
        )
    else:
        raise ValueError(f"Gradient type {grad.dtype} not supported!")
    post_call(prev_device)

    current_gnorm = torch.sqrt(gnorm_vec[step % 100])
    vals, idx = torch.sort(gnorm_vec)
    clip_value = torch.sqrt(vals[percentile])
    gnorm_scale = 1.0

    if current_gnorm > clip_value:
        gnorm_scale = clip_value / current_gnorm

    return current_gnorm, clip_value, gnorm_scale


def histogram_scatter_add_2d(histogram: Tensor, index1: Tensor, index2: Tensor, source: Tensor):
    assert len(histogram.shape) == 2
    assert histogram.dtype == torch.float32
    assert source.dtype == torch.float32
    assert index1.dtype == torch.int32
    assert index2.dtype == torch.int32

    assert histogram.device.type == "cuda"
    assert index1.device.type == "cuda"
    assert index2.device.type == "cuda"
    assert source.device.type == "cuda"

    maxdim1 = ct.c_int32(histogram.shape[0])
    n = ct.c_int32(index1.numel())
    is_on_gpu([histogram, index1, index2, source])
    lib.chistogram_scatter_add_2d(get_ptr(histogram), get_ptr(index1), get_ptr(index2), get_ptr(source), maxdim1, n)


def check_matmul(A, B, out, transposed_A, transposed_B, expected_type=torch.int8):
    if not torch.cuda.is_initialized():
        torch.cuda.init()
    if A.dtype != expected_type or B.dtype != expected_type:
        raise TypeError(f"Expected torch.int8 input tensors A and B, but got {A.dtype} and {B.dtype}")

    sA = A.shape
    sB = B.shape
    tA = transposed_A
    tB = transposed_B

    correct = True

    if len(sA) == 2 and len(sB) == 2:
        if not tA and not tB and A.shape[1] != B.shape[0]:
            correct = False
        elif tA and not tB and A.shape[0] != B.shape[0]:
            correct = False
        elif tA and tB and A.shape[0] != B.shape[1]:
            correct = False
        elif not tA and tB and A.shape[1] != B.shape[1]:
            correct = False
    elif len(sA) == 3 and len(sB) == 2:
        if not tA and not tB and A.shape[2] != B.shape[0]:
            correct = False
        elif tA and not tB and A.shape[1] != B.shape[0]:
            correct = False
        elif tA and tB and A.shape[1] != B.shape[1]:
            correct = False
        elif not tA and tB and A.shape[2] != B.shape[1]:
            correct = False
    elif len(sA) == 3 and len(sB) == 3:
        if not tA and not tB and A.shape[2] != B.shape[1]:
            correct = False
        elif tA and not tB and A.shape[1] != B.shape[1]:
            correct = False
        elif tA and tB and A.shape[1] != B.shape[2]:
            correct = False
        elif not tA and tB and A.shape[2] != B.shape[2]:
            correct = False

    if out is not None:
        sout = out.shape
        # special case common in backprop
        if not correct and len(sA) == 3 and len(sB) == 3:
            if sout[0] == sA[2] and sout[1] == sB[2] and sA[0] == sB[0] and sA[1] == sB[1]:
                correct = True
    else:
        if len(sA) == 2 and len(sB) == 2:
            if not tA and not tB:
                sout = (sA[0], sB[1])
            elif tA and tB:
                sout = (sA[1], sB[0])
            elif tA and not tB:
                sout = (sA[1], sB[1])
            elif not tA and tB:
                sout = (sA[0], sB[0])
        elif len(sA) == 3 and len(sB) == 2:
            if not tA and not tB:
                sout = (sA[0], sA[1], sB[1])
            elif tA and tB:
                sout = (sA[0], sA[2], sB[0])
            elif tA and not tB:
                sout = (sA[0], sA[2], sB[1])
            elif not tA and tB:
                sout = (sA[0], sA[1], sB[0])
        elif len(sA) == 3 and len(sB) == 3:
            if not tA and not tB:
                sout = (sA[0], sA[1], sB[2])
            elif tA and tB:
                sout = (sA[0], sA[2], sB[1])
            elif tA and not tB:
                sout = (sA[0], sA[2], sB[2])
            elif not tA and tB:
                sout = (sA[0], sA[1], sB[1])

    if not correct:
        raise ValueError(
            f"Tensor dimensions incorrect for matrix mulitiplication: A x B: {sA} x {sB} with transpose for A x B: {tA} x {tB}.",
        )

    return sout


def gemv_4bit(
    A: Tensor,
    B: Tensor,
    out: Optional[torch.Tensor] = None,
    transposed_A=False,
    transposed_B=False,
    state=None,
):
    prev_device = pre_call(A.device)
    # sout = check_matmul(A, B, out, transposed_A, transposed_B, expected_type=A.dtype)
    if state is None:
        raise ValueError("state cannot None. gem_4bit( ) requires the state from quantize_4bit( )")

    if A.numel() != A.shape[-1]:
        raise ValueError(
            'Dimensions of A are invalid. Must be a vector with the leading dimensions of "1", e.g. [1, 1, 2048]',
        )

    Bshape = state.shape
    bout = Bshape[0]
    absmax = state.absmax
    if state.nested:
        absmax = dequantize_blockwise(state.absmax, state.state2)
        absmax += state.offset

    if out is None:
        if len(A.shape) == 3:
            out = torch.empty(size=(A.shape[0], A.shape[1], bout), dtype=A.dtype, device=A.device)
        else:
            out = torch.empty(size=(A.shape[0], bout), dtype=A.dtype, device=A.device)

    n = 1
    m = Bshape[0]
    k = Bshape[1]
    lda = Bshape[0]
    ldc = Bshape[0]
    ldb = (A.shape[-1] + 1) // 2
    is_on_gpu([B, A, out, absmax, state.code])
    m = ct.c_int32(m)
    n = ct.c_int32(n)
    k = ct.c_int32(k)
    lda = ct.c_int32(lda)
    ldb = ct.c_int32(ldb)
    ldc = ct.c_int32(ldc)

    if B.dtype in [torch.uint8, torch.bfloat16, torch.float16, torch.float32]:
        if A.dtype == torch.float16:
            lib.cgemm_4bit_inference_naive_fp16(
                m,
                n,
                k,
                get_ptr(A),
                get_ptr(B),
                get_ptr(absmax),
                get_ptr(state.code),
                get_ptr(out),
                lda,
                ldb,
                ldc,
                ct.c_int32(state.blocksize),
            )
        elif A.dtype == torch.bfloat16:
            lib.cgemm_4bit_inference_naive_bf16(
                m,
                n,
                k,
                get_ptr(A),
                get_ptr(B),
                get_ptr(absmax),
                get_ptr(state.code),
                get_ptr(out),
                lda,
                ldb,
                ldc,
                ct.c_int32(state.blocksize),
            )
        elif A.dtype == torch.float32:
            lib.cgemm_4bit_inference_naive_fp32(
                m,
                n,
                k,
                get_ptr(A),
                get_ptr(B),
                get_ptr(absmax),
                get_ptr(state.code),
                get_ptr(out),
                lda,
                ldb,
                ldc,
                ct.c_int32(state.blocksize),
            )
        else:
            raise NotImplementedError(f"Matmul not implemented for data type {A.dtype}")

    else:
        raise NotImplementedError(f"Matmul not implemented for data type {A.dtype}")

    post_call(prev_device)

    return out


def igemm(
    A: Tensor,
    B: Tensor,
    out: Optional[torch.Tensor] = None,
    transposed_A=False,
    transposed_B=False,
):
    sout = check_matmul(A, B, out, transposed_A, transposed_B)
    if out is None:
        out = torch.zeros(size=sout, dtype=torch.int32, device=A.device)
    if len(A.shape) == 3 and len(B.shape) == 3:
        if A.shape[0] == B.shape[0] and A.shape[2] == B.shape[1]:
            return batched_igemm(A, B, out)

    sA = A.shape
    sB = B.shape
    if transposed_A and len(sA) == 2:
        sA = (sA[1], sA[0])
    elif transposed_A and len(sA) == 3:
        sA = (sA[0], sA[2], sA[0])
    if transposed_B and len(sB) == 2:
        sB = (sB[1], sB[0])
    elif transposed_B and len(sB) == 3:
        sB = (sB[0], sB[2], sB[0])
    # this is a mess: cuBLAS expect column major, but PyTorch is row major.
    # So to perform the matrix multiplication, we have to treat A, B, and C matrices
    # (transpose of row major is column major)
    # This means we compute B^T A^T = C^T and we explicitly switch the dimensions of each of these

    # matrices in the input arguments for cuBLAS
    # column major: A @ B = C: [m, k] @ [k, n] = [m, n]
    # row major: B^T @ A^T = C^T: [m, k] @ [k, n] = [m, n]
    # column major with row major layout: B^T @ A^T = C^T: [k, m] @ [n, k] = [n, m]
    if len(sB) == 2:
        if B.stride()[0] == B.shape[1]:
            transposed_B = False
        elif B.stride()[1] == B.shape[0]:
            transposed_B = True
        if len(A.shape) == 2:
            if A.stride()[0] == A.shape[1]:
                transposed_A = False
            elif A.stride()[1] == A.shape[0]:
                transposed_A = True
        else:
            if A.stride()[1] == A.shape[2]:
                transposed_A = False
            elif A.stride()[2] == A.shape[1]:
                transposed_A = True

        if len(sA) == 2:
            n = sA[0]
            ldb = A.stride()[1 if transposed_A else 0]
        elif len(sA) == 3 and len(sB) == 2:
            n = sA[0] * sA[1]
            ldb = sA[2]

        m = sB[1]
        k = sB[0]
        lda = B.stride()[(1 if transposed_B else 0)]
        ldc = sB[1]
    elif len(sB) == 3:
        # special case
        assert len(sA) == 3
        if not (sA[0] == sB[0] and sA[1] == sB[1]):
            raise ValueError(
                f"Only bsi,bso->io supported for tensor contractions, but dims for A x B were: {sA} x {sB}",
            )

        transposed_A = True
        transposed_B = False

        m = sB[2]
        n = sA[2]
        k = sB[0] * sB[1]

        lda = m
        ldb = sA[2]
        ldc = m

    ptr = CUBLAS_Context.get_instance().get_context(A.device)

    # B^T @ A^T = C^T
    # [km, nk -> mn]
    is_on_gpu([B, A, out])
    lib.cigemm(
        ptr,
        ct.c_bool(transposed_B),
        ct.c_bool(transposed_A),
        ct.c_int32(m),
        ct.c_int32(n),
        ct.c_int32(k),
        get_ptr(B),
        get_ptr(A),
        get_ptr(out),
        ct.c_int32(lda),
        ct.c_int32(ldb),
        ct.c_int32(ldc),
    )
    return out


def batched_igemm(
    A: Tensor,
    B: Tensor,
    out: Optional[torch.Tensor] = None,
    transposed_A=False,
    transposed_B=False,
):
    if not len(A.shape) == 3 or not len(B.shape) == 3:
        raise ValueError(f"Expected 3-dimensional tensors for bmm, but got shapes A and B: {A.shape} and {B.shape}")
    sout = check_matmul(A, B, out, transposed_A, transposed_B)
    if out is None:
        out = torch.zeros(size=sout, dtype=torch.int32, device=A.device)

    if B.is_contiguous():
        lda = B.stride()[1]
        transposed_A = False
    else:
        s = B.stride()
        if s[0] != B.shape[0]:
            B = B.contiguous()
            lda = B.stride()[1]
        elif s[2] == B.shape[1]:
            transposed_A = True
            lda = B.stride()[2]
        else:
            if s[2] == 1:
                B = B.contiguous()
                lda = B.stride()[1]
            elif s[1] == 1:
                B = B.contiguous()
                lda = B.stride()[1]
            else:
                B = B.contiguous()
                lda = B.stride()[1]

    if A.is_contiguous():
        ldb = A.stride()[1]
        transposed_B = False
    else:
        s = A.stride()
        if s[0] != A.shape[0]:
            A = A.contiguous()
            ldb = A.stride()[1]
            transposed_B = False
        elif s[2] == A.shape[1]:
            ldb = A.stride()[2]
            transposed_B = True
        else:
            A = A.contiguous()
            ldb = A.stride()[1]
            transposed_B = False

    # this is a mess: cuBLAS expect column major, but PyTorch is row major.
    # So to perform the matrix multiplication, we have to treat A, B, and C matrices
    # (transpose of row major is column major)
    # This means we compute B^T A^T = C^T and we explicitly switch the dimensions of each of these
    # matrices in the input arguments for cuBLAS

    # column major: A @ B = C: [batch, m, k] @ [batch, k, n] = [batch, m, n]
    # row major: B^T @ A^T = C^T: [batch, m, k] @ [batch, k, n] = [batch, m, n]
    # column major with row major layout: B^T @ A^T = C^T: [batch, k, m] @ [batch, n, k] = [batch, n, m]
    num_batch = A.shape[0]
    n = A.shape[1]
    m = B.shape[2]
    k = B.shape[1]

    ldc = m

    strideA = B.shape[1] * B.shape[2]
    strideB = A.shape[1] * A.shape[2]
    strideC = A.shape[1] * B.shape[2]

    ptr = CUBLAS_Context.get_instance().get_context(A.device)

    is_on_gpu([B, A, out])
    lib.cbatched_igemm(
        ptr,
        ct.c_bool(transposed_B),
        ct.c_bool(transposed_A),
        ct.c_int32(m),
        ct.c_int32(n),
        ct.c_int32(k),
        get_ptr(B),
        get_ptr(A),
        get_ptr(out),
        ct.c_int32(lda),
        ct.c_int32(ldb),
        ct.c_int32(ldc),
        ct.c_long(strideA),
        ct.c_long(strideB),
        ct.c_long(strideC),
        ct.c_uint32(num_batch),
    )
    return out


def igemmlt(A, B, SA, SB, out=None, Sout=None, dtype=torch.int32):
<<<<<<< HEAD
    ensure_backend_is_available(A.device.type)
    return backends[A.device.type].igemmlt(A, B, SA, SB, out=out, Sout=Sout, dtype=dtype)


def mm_dequant(
    A,
    quant_state,
    row_stats,
    col_stats,
    out=None,
    new_row_stats=None,
    new_col_stats=None,
    bias=None
):
    ensure_backend_is_available(A.device.type)
    return backends[A.device.type].mm_dequant(A, quant_state, row_stats, col_stats, out=out, new_row_stats=new_row_stats, new_col_stats=new_col_stats, bias=bias)
=======
    shapeA = SA[0]
    shapeB = SB[0]
    dimsA = len(shapeA)
    dimsB = len(shapeB)
    assert dimsB == 2, "Only two dimensional matrices are supported for argument B"
    if dimsA == 2:
        m = shapeA[0]
    elif dimsA == 3:
        m = shapeA[0] * shapeA[1]

    rows = n = shapeB[0]
    assert prod(list(shapeA)) > 0, f"Input tensor dimensions need to be > 0: {shapeA}"

    # if the tensor is empty, return a transformed empty tensor with the right dimensions
    if shapeA[0] == 0 and dimsA == 2:
        return torch.empty((0, shapeB[0]), device=A.device, dtype=torch.float16)
    elif shapeA[1] == 0 and dimsA == 3:
        return torch.empty(tuple(shapeA[:2] + [shapeB[0]]), device=A.device, dtype=torch.float16)

    if dimsA == 2 and out is None:
        out, Sout = get_transform_buffer((shapeA[0], shapeB[0]), dtype, A.device, "col32", "row")
    elif dimsA == 3 and out is None:
        out, Sout = get_transform_buffer((shapeA[0], shapeA[1], shapeB[0]), dtype, A.device, "col32", "row")

    assert dimsB != 3, "len(B.shape)==3 not supported"
    assert A.device.type == "cuda"
    assert B.device.type == "cuda"
    assert A.dtype == torch.int8
    assert B.dtype == torch.int8
    assert out.dtype == dtype
    assert SA[1] == "col32"
    assert SB[1] in ["col_turing", "col_ampere"]
    assert Sout[1] == "col32"
    assert (
        shapeA[-1] == shapeB[-1]
    ), f"Matmullt only supports A @ B^T. Inner matrix dimensions do not match: A @ B = {shapeA} @ {shapeB}"
    formatB = SB[1]
    prev_device = A.device
    torch.cuda.set_device(A.device)

    ptr = CUBLAS_Context.get_instance().get_context(A.device)
    ptrA = get_ptr(A)
    ptrB = get_ptr(B)
    ptrC = get_ptr(out)

    k = shapeA[-1]
    lda = ct.c_int32(m * 32)
    if formatB == "col_turing":
        # turing: tiles with rows filled up to multiple of 8 rows by 32 columns
        # n = rows
        ldb = ct.c_int32(((rows + 7) // 8) * 8 * 32)
    else:
        # ampere: tiles with rows filled up to multiple of 32 rows by 32 columns
        # n = rows
        ldb = ct.c_int32(((rows + 31) // 32) * 32 * 32)

    ldc = ct.c_int32(m * 32)
    m = ct.c_int32(m)
    n = ct.c_int32(n)
    k = ct.c_int32(k)

    has_error = 0
    ptrRowScale = get_ptr(None)
    is_on_gpu([A, B, out])
    if formatB == "col_turing":
        if dtype == torch.int32:
            has_error = lib.cigemmlt_turing_32(ptr, m, n, k, ptrA, ptrB, ptrC, ptrRowScale, lda, ldb, ldc)
        else:
            has_error = lib.cigemmlt_turing_8(ptr, m, n, k, ptrA, ptrB, ptrC, ptrRowScale, lda, ldb, ldc)
    elif formatB == "col_ampere":
        if dtype == torch.int32:
            has_error = lib.cigemmlt_ampere_32(ptr, m, n, k, ptrA, ptrB, ptrC, ptrRowScale, lda, ldb, ldc)
        else:
            has_error = lib.cigemmlt_ampere_8(ptr, m, n, k, ptrA, ptrB, ptrC, ptrRowScale, lda, ldb, ldc)

    if has_error == 100:  # `ERR_NOT_IMPLEMENTED` is defined as 100 in `ops.cu`
        raise NotImplementedError("igemmlt not available (probably built with NO_CUBLASLT)")

    if has_error:
        print(f"A: {shapeA}, B: {shapeB}, C: {Sout[0]}; (lda, ldb, ldc): {(lda, ldb, ldc)}; (m, n, k): {(m, n, k)}")
        raise Exception("cublasLt ran into an error!")

    torch.cuda.set_device(prev_device)

    return out, Sout


def mm_dequant(A, quant_state, row_stats, col_stats, out=None, new_row_stats=None, new_col_stats=None, bias=None):
    assert A.dtype == torch.int32
    if bias is not None:
        assert bias.dtype == torch.float16
    out_shape = quant_state[0]
    if len(out_shape) == 3:
        out_shape = (out_shape[0] * out_shape[1], out_shape[2])

    if out is None:
        out = torch.empty(out_shape, dtype=torch.float16, device=A.device)
    if new_row_stats is None:
        new_row_stats = torch.empty(out_shape[0], dtype=torch.float32, device=A.device)
    if new_col_stats is None:
        new_col_stats = torch.empty(out_shape[1], dtype=torch.float32, device=A.device)
    assert new_row_stats.shape[0] == row_stats.shape[0], f"{new_row_stats.shape} vs {row_stats.shape}"
    assert new_col_stats.shape[0] == col_stats.shape[0], f"{new_col_stats.shape} vs {col_stats.shape}"

    prev_device = pre_call(A.device)
    ptrA = get_ptr(A)
    ptrOut = get_ptr(out)
    ptrRowStats = get_ptr(row_stats)
    ptrColStats = get_ptr(col_stats)
    ptrNewRowStats = get_ptr(new_row_stats)
    ptrNewColStats = get_ptr(new_col_stats)
    ptrBias = get_ptr(bias)
    numRows = ct.c_int32(out_shape[0])
    numCols = ct.c_int32(out_shape[1])

    is_on_gpu([A, row_stats, col_stats, out, new_row_stats, new_col_stats, bias])
    lib.cdequant_mm_int32_fp16(
        ptrA,
        ptrRowStats,
        ptrColStats,
        ptrOut,
        ptrNewRowStats,
        ptrNewColStats,
        ptrBias,
        numRows,
        numCols,
    )
    post_call(prev_device)

    return out
>>>>>>> fd9d072e


def get_colrow_absmax(A, row_stats=None, col_stats=None, nnz_block_ptr=None, threshold=0.0):
    assert A.dtype == torch.float16
    device = A.device

    cols = A.shape[-1]
    if len(A.shape) == 3:
        rows = A.shape[0] * A.shape[1]
    else:
        rows = A.shape[0]

    col_tiles = (cols + 255) // 256
    tiled_rows = ((rows + 15) // 16) * 16
    if row_stats is None:
        row_stats = torch.empty((rows,), dtype=torch.float32, device=device).fill_(-50000.0)
    if col_stats is None:
        col_stats = torch.empty((cols,), dtype=torch.float32, device=device).fill_(-50000.0)

    if nnz_block_ptr is None and threshold > 0.0:
        nnz_block_ptr = torch.zeros(((tiled_rows * col_tiles) + 1,), dtype=torch.int32, device=device)

    ptrA = get_ptr(A)
    ptrRowStats = get_ptr(row_stats)
    ptrColStats = get_ptr(col_stats)
    ptrNnzrows = get_ptr(nnz_block_ptr)
    rows = ct.c_int32(rows)
    cols = ct.c_int32(cols)

    prev_device = pre_call(A.device)
    is_on_gpu([A, row_stats, col_stats, nnz_block_ptr])
    lib.cget_col_row_stats(ptrA, ptrRowStats, ptrColStats, ptrNnzrows, ct.c_float(threshold), rows, cols)
    post_call(prev_device)

    if threshold > 0.0:
        nnz_block_ptr.cumsum_(0)

    return row_stats, col_stats, nnz_block_ptr


class COOSparseTensor:
    def __init__(self, rows, cols, nnz, rowidx, colidx, values):
        assert rowidx.dtype == torch.int32
        assert colidx.dtype == torch.int32
        assert values.dtype == torch.float16
        assert values.numel() == nnz
        assert rowidx.numel() == nnz
        assert colidx.numel() == nnz

        self.rows = rows
        self.cols = cols
        self.nnz = nnz
        self.rowidx = rowidx
        self.colidx = colidx
        self.values = values


class CSRSparseTensor:
    def __init__(self, rows, cols, nnz, rowptr, colidx, values):
        assert rowptr.dtype == torch.int32
        assert colidx.dtype == torch.int32
        assert values.dtype == torch.float16
        assert values.numel() == nnz
        assert colidx.numel() == nnz
        assert rowptr.numel() == rows + 1

        self.rows = rows
        self.cols = cols
        self.nnz = nnz
        self.rowptr = rowptr
        self.colidx = colidx
        self.values = values


class CSCSparseTensor:
    def __init__(self, rows, cols, nnz, colptr, rowidx, values):
        assert colptr.dtype == torch.int32
        assert rowidx.dtype == torch.int32
        assert values.dtype == torch.float16
        assert values.numel() == nnz
        assert rowidx.numel() == nnz
        assert colptr.numel() == cols + 1

        self.rows = rows
        self.cols = cols
        self.nnz = nnz
        self.colptr = colptr
        self.rowidx = rowidx
        self.values = values


def coo2csr(cooA):
    values, counts = torch.unique(cooA.rowidx, return_counts=True)
    values.add_(1)
    rowptr = torch.zeros((cooA.rows + 1,), dtype=torch.int32, device=cooA.rowidx.device)
    rowptr.scatter_(index=values.long(), src=counts.int(), dim=0)
    rowptr.cumsum_(0)
    return CSRSparseTensor(cooA.rows, cooA.cols, cooA.nnz, rowptr, cooA.colidx, cooA.values)


def coo2csc(cooA):
    val, col2rowidx = torch.sort(cooA.colidx)
    rowidx = cooA.rowidx[col2rowidx]
    values = cooA.values[col2rowidx]
    colvalues, counts = torch.unique(val, return_counts=True)
    colvalues.add_(1)
    colptr = torch.zeros((cooA.cols + 1,), dtype=torch.int32, device=cooA.colidx.device)
    colptr.scatter_(index=colvalues.long(), src=counts.int(), dim=0)
    colptr.cumsum_(0)
    return CSCSparseTensor(cooA.rows, cooA.cols, cooA.nnz, colptr, rowidx, values)


def coo_zeros(rows, cols, nnz, device, dtype=torch.half):
    rowidx = torch.zeros((nnz,), dtype=torch.int32, device=device)
    colidx = torch.zeros((nnz,), dtype=torch.int32, device=device)
    values = torch.zeros((nnz,), dtype=dtype, device=device)
    return COOSparseTensor(rows, cols, nnz, rowidx, colidx, values)


def double_quant(A, col_stats=None, row_stats=None, out_col=None, out_row=None, threshold=0.0):
<<<<<<< HEAD
    ensure_backend_is_available(A.device.type)
    return backends[A.device.type].double_quant(A, col_stats=col_stats, row_stats=row_stats, out_col=out_col, out_row=out_row, threshold=threshold)


def transform(A, to_order, from_order='row', out=None, transpose=False, state=None, ld=None):
    ensure_backend_is_available(A.device.type)
    return backends[A.device.type].transform(A, to_order, from_order=from_order, out=out, transpose=transpose, state=state, ld=ld)
=======
    device = A.device
    assert A.dtype == torch.half
    assert device.type == "cuda"
    prev_device = pre_call(A.device)

    cols = A.shape[-1]
    if len(A.shape) == 3:
        rows = A.shape[0] * A.shape[1]
    else:
        rows = A.shape[0]

    if row_stats is None or col_stats is None:
        row_stats, col_stats, nnz_row_ptr = get_colrow_absmax(A, threshold=threshold)

    if out_col is None:
        out_col = torch.zeros(A.shape, device=device, dtype=torch.int8)
    if out_row is None:
        out_row = torch.zeros(A.shape, device=device, dtype=torch.int8)

    coo_tensor = None
    ptrA = get_ptr(A)
    ptrColStats = get_ptr(col_stats)
    ptrRowStats = get_ptr(row_stats)
    ptrOutCol = get_ptr(out_col)
    ptrOutRow = get_ptr(out_row)

    is_on_gpu([A, col_stats, row_stats, out_col, out_row])
    if threshold > 0.0:
        nnz = nnz_row_ptr[-1].item()
        if nnz > 0:
            coo_tensor = coo_zeros(A.shape[0], A.shape[1], nnz_row_ptr[-1].item(), device)
            ptrRowIdx = get_ptr(coo_tensor.rowidx)
            ptrColIdx = get_ptr(coo_tensor.colidx)
            ptrVal = get_ptr(coo_tensor.values)
            ptrRowPtr = get_ptr(nnz_row_ptr)

            lib.cdouble_rowcol_quant(
                ptrA,
                ptrRowStats,
                ptrColStats,
                ptrOutCol,
                ptrOutRow,
                ptrRowIdx,
                ptrColIdx,
                ptrVal,
                ptrRowPtr,
                ct.c_float(threshold),
                ct.c_int32(rows),
                ct.c_int32(cols),
            )
            val, idx = torch.sort(coo_tensor.rowidx)
            coo_tensor.rowidx = val
            coo_tensor.colidx = coo_tensor.colidx[idx]
            coo_tensor.values = coo_tensor.values[idx]
        else:
            lib.cdouble_rowcol_quant(
                ptrA,
                ptrRowStats,
                ptrColStats,
                ptrOutCol,
                ptrOutRow,
                None,
                None,
                None,
                None,
                ct.c_float(0.0),
                ct.c_int32(rows),
                ct.c_int32(cols),
            )
    else:
        lib.cdouble_rowcol_quant(
            ptrA,
            ptrRowStats,
            ptrColStats,
            ptrOutCol,
            ptrOutRow,
            None,
            None,
            None,
            None,
            ct.c_float(threshold),
            ct.c_int32(rows),
            ct.c_int32(cols),
        )
    post_call(prev_device)

    return out_row, out_col, row_stats, col_stats, coo_tensor


def transform(A, to_order, from_order="row", out=None, transpose=False, state=None, ld=None):
    prev_device = pre_call(A.device)
    if state is None:
        state = (A.shape, from_order)
    else:
        from_order = state[1]
    if out is None:
        out, new_state = get_transform_buffer(state[0], A.dtype, A.device, to_order, state[1], transpose)
    else:
        new_state = (state[0], to_order)  # (shape, order)

    shape = state[0]
    if len(shape) == 2:
        dim1 = ct.c_int32(shape[0])
        dim2 = ct.c_int32(shape[1])
    else:
        dim1 = ct.c_int32(shape[0] * shape[1])
        dim2 = ct.c_int32(shape[2])

    is_on_gpu([A, out])
    if to_order == "col32":
        if transpose:
            lib.ctransform_row2col32T(get_ptr(A), get_ptr(out), dim1, dim2)
        else:
            lib.ctransform_row2col32(get_ptr(A), get_ptr(out), dim1, dim2)
    elif to_order == "col_turing":
        if transpose:
            lib.ctransform_row2turingT(get_ptr(A), get_ptr(out), dim1, dim2)
        else:
            lib.ctransform_row2turing(get_ptr(A), get_ptr(out), dim1, dim2)
    elif to_order == "col_ampere":
        if transpose:
            lib.ctransform_row2ampereT(get_ptr(A), get_ptr(out), dim1, dim2)
        else:
            lib.ctransform_row2ampere(get_ptr(A), get_ptr(out), dim1, dim2)
    elif to_order == "row":
        if from_order == "col_turing":
            lib.ctransform_turing2row(get_ptr(A), get_ptr(out), dim1, dim2)
        elif from_order == "col_ampere":
            lib.ctransform_ampere2row(get_ptr(A), get_ptr(out), dim1, dim2)
    else:
        raise NotImplementedError(f"Transform function not implemented: From {from_order} to {to_order}")

    post_call(prev_device)

    return out, new_state
>>>>>>> fd9d072e


def spmm_coo(cooA, B, out=None):
    if out is None:
        out = torch.empty((cooA.rows, B.shape[1]), device=B.device, dtype=B.dtype)
    nnz = cooA.nnz
    assert cooA.rowidx.numel() == nnz
    assert cooA.colidx.numel() == nnz
    assert cooA.values.numel() == nnz
    assert cooA.cols == B.shape[0]

    transposed_B = False if B.is_contiguous() else True

    ldb = B.stride()[(1 if transposed_B else 0)]
    ldc = B.shape[1]

    ptr = Cusparse_Context.get_instance().context

    ptrRowidx = get_ptr(cooA.rowidx)
    ptrColidx = get_ptr(cooA.colidx)
    ptrValues = get_ptr(cooA.values)
    ptrB = get_ptr(B)
    ptrC = get_ptr(out)
    cnnz = ct.c_int32(cooA.nnz)
    crowsA = ct.c_int32(cooA.rows)
    ccolsA = ct.c_int32(cooA.cols)
    ccolsB = ct.c_int32(B.shape[1])
    cldb = ct.c_int32(ldb)
    cldc = ct.c_int32(ldc)

    is_on_gpu([cooA.rowidx, cooA.colidx, cooA.values, B, out])
    lib.cspmm_coo(
        ptr,
        ptrRowidx,
        ptrColidx,
        ptrValues,
        cnnz,
        crowsA,
        ccolsA,
        ccolsB,
        cldb,
        ptrB,
        cldc,
        ptrC,
        ct.c_bool(transposed_B),
    )

    return out


def spmm_coo_very_sparse(cooA, B, dequant_stats=None, out=None):
    if out is None:
        out = torch.zeros((cooA.rows, B.shape[1]), device=B.device, dtype=cooA.values.dtype)
    nnz = cooA.nnz
    prev_device = pre_call(B.device)
    assert cooA.rowidx.numel() == nnz
    assert cooA.colidx.numel() == nnz
    assert cooA.values.numel() == nnz
    assert cooA.cols == B.shape[0], f"{cooA.cols} vs {B.shape}"

    transposed_B = False if B.is_contiguous() else True

    ldb = B.stride()[(1 if transposed_B else 0)]
    ldc = B.shape[1]

    values, counts = torch.unique(cooA.rowidx, return_counts=True)
    offset = counts.cumsum(0).int()
    max_count, max_idx = torch.sort(counts, descending=True)
    max_idx = max_idx.int()
    max_count = max_count.int()
    assert max_count[0] <= 32, f"Current max count per row is 8 but found {max_count[0]}."
    assert B.dtype in [torch.float16, torch.int8]
    ptrOffset = get_ptr(offset)
    ptrMaxCount = get_ptr(max_count)
    ptrMaxIdx = get_ptr(max_idx)

    ptrRowidx = get_ptr(cooA.rowidx)
    ptrColidx = get_ptr(cooA.colidx)
    ptrValues = get_ptr(cooA.values)
    ptrB = get_ptr(B)
    ptrC = get_ptr(out)
    ptrDequantStats = get_ptr(dequant_stats)
    cnnz_rows = ct.c_int32(counts.numel())
    cnnz = ct.c_int32(cooA.nnz)
    crowsA = ct.c_int32(cooA.rows)
    ccolsA = ct.c_int32(cooA.cols)
    crowsB = ct.c_int32(B.shape[1])
    ccolsB = ct.c_int32(B.shape[1])
    cldb = ct.c_int32(ldb)
    cldc = ct.c_int32(ldc)

    is_on_gpu([cooA.rowidx, cooA.colidx, cooA.values, B, out, dequant_stats])
    if B.dtype == torch.float16:
        lib.cspmm_coo_very_sparse_naive_fp16(
            ptrMaxCount,
            ptrMaxIdx,
            ptrOffset,
            ptrRowidx,
            ptrColidx,
            ptrValues,
            ptrB,
            ptrC,
            ptrDequantStats,
            cnnz_rows,
            cnnz,
            crowsA,
            crowsB,
            ccolsB,
        )
    elif B.dtype == torch.int8:
        lib.cspmm_coo_very_sparse_naive_int8(
            ptrMaxCount,
            ptrMaxIdx,
            ptrOffset,
            ptrRowidx,
            ptrColidx,
            ptrValues,
            ptrB,
            ptrC,
            ptrDequantStats,
            cnnz_rows,
            cnnz,
            crowsA,
            crowsB,
            ccolsB,
        )
    # else: assertion error
    post_call(prev_device)

    return out


C = 127.0


def vectorwise_quant(x, dim=1, quant_type="vector"):
    if quant_type == "linear":
        max1 = torch.abs(x).max().float()
        xq = torch.round(x / max1 * 127).to(torch.int8)
        return xq, max1
    elif quant_type in ["vector", "row"]:
        max1 = torch.amax(torch.abs(x), dim=dim, keepdim=True)
        xq = torch.round(x * (C / max1)).to(torch.int8)
        return xq, max1
    elif quant_type == "zeropoint":
        dtype = x.dtype
        x = x.float()
        dyna = x.max() - x.min()
        if dyna == 0:
            dyna = 1
        qx = 255.0 / dyna
        minx = x.min()
        zpx = torch.round(minx * qx)
        x = torch.round(qx * x - zpx) + zpx
        return x, qx
    elif quant_type in ["vector-zeropoint", "row-zeropoint"]:
        dtype = x.dtype
        x = x.float()
        dyna = torch.amax(x, dim=dim, keepdim=True) - torch.amin(x, dim=dim, keepdim=True)
        dyna[dyna == 0] = 1
        qx = 255.0 / dyna
        minx = torch.amin(x, dim=dim, keepdim=True)
        zpx = torch.round(minx * qx)
        x = torch.round(qx * x - zpx) + zpx
        return x, qx
    elif quant_type == "truncated-vector":
        with torch.no_grad():
            absx = torch.abs(x)
            max1 = torch.amax(absx, dim=dim, keepdim=True)
            max1 = max1 * 0.7
            idx = absx > max1.expand_as(absx)
            sign = torch.sign(x[idx])
            x[idx] = max1.expand_as(absx)[idx] * sign
            xq = torch.round(x / max1 * C).to(torch.int8)
        return xq, max1
    else:
        return None


def vectorwise_dequant(xq, max1, quant_type="vector"):
    if quant_type == "vector":
        x = (xq / C * max1).to(torch.float32)
        return x
    else:
        return None


def vectorwise_mm_dequant(xq, S1, S2, dtype=torch.half, quant_type="vector"):
    if quant_type == "linear":
        norm = S1 * S2 / (C * C)
        # double cast needed to prevent overflows
        return (xq.float() * norm).to(dtype)
    elif quant_type == "zeropoint":
        norm = 1.0 / (S1 * S2)
        return (xq.float() * norm).to(dtype)
    elif quant_type == "row-zeropoint":
        norm = 1.0 / (S1 * S2)
        x = xq.float()
        if len(S1.shape) == 3 and len(x.shape) == 2:
            S1 = S1.squeeze(0)
        if len(S2.shape) == 3 and len(x.shape) == 2:
            S2 = S2.squeeze(0)
        if len(S1.shape) == 2:
            x *= norm
        else:
            x *= norm
        return x.to(dtype)
    elif quant_type == "vector-zeropoint":
        x = xq.float()
        if len(S1.shape) == 3 and len(x.shape) == 2:
            S1 = S1.squeeze(0)
        if len(S2.shape) == 3 and len(x.shape) == 2:
            S2 = S2.squeeze(0)
        if len(S1.shape) == 2:
            x *= 1.0 / S1
        else:
            x *= 1.0 / S1
        x *= 1.0 / S2.t()
        return x.to(dtype)
    elif quant_type == "row":
        x = xq.float()
        if len(S1.shape) == 3 and len(x.shape) == 2:
            S1 = S1.squeeze(0)
        if len(S2.shape) == 3 and len(x.shape) == 2:
            S2 = S2.squeeze(0)
        if len(S1.shape) == 2:
            x *= S1 * S2 / (C * C)
        else:
            x *= S1 * S2 / (C * C)
        return x.to(dtype)
    elif quant_type in ["truncated-vector", "vector"]:
        x = xq.float()
        if len(S1.shape) == 3 and len(x.shape) == 2:
            S1 = S1.squeeze(0)
        if len(S2.shape) == 3 and len(x.shape) == 2:
            S2 = S2.squeeze(0)
        if len(S1.shape) == 2:
            x *= S1 / C
        else:
            x *= S1 / C
        x *= S2 / C
        return x.to(dtype)
    else:
        return None


def dequant_min_max(xq, A, B, SA, SB, dtype=torch.half):
    offset = B.float().t().sum(0) * (SA[0] + SA[1])
    x = xq.float()
    if len(xq.shape) == 2 and len(SB.shape) == 3:
        SB = SB.squeeze(0)
    if len(SB.shape) == 2:
        x *= SB.t() / 127
    else:
        x *= SB / 127
    x *= SA[1] / 127
    x += offset
    return x.to(dtype)


def extract_outliers(A, SA, idx):
<<<<<<< HEAD
    ensure_backend_is_available(A.device.type)
    return backends[A.device.type].extract_outliers(A, SA, idx)

=======
    shapeA = SA[0]
    formatA = SA[1]
    assert formatA in ["col_turing", "col_ampere"]
    assert A.device.type == "cuda"

    out = torch.zeros((shapeA[0], idx.numel()), dtype=torch.int8, device=A.device)

    idx_size = ct.c_int32(idx.numel())
    rows = ct.c_int32(shapeA[0])
    cols = ct.c_int32(shapeA[1])
    ptrA = get_ptr(A)
    ptrIdx = get_ptr(idx)
    ptrOut = get_ptr(out)

    prev_device = pre_call(A.device)
    if formatA == "col_turing":
        lib.cextractOutliers_turing(ptrA, ptrIdx, ptrOut, idx_size, rows, cols)
    elif formatA == "col_ampere":
        lib.cextractOutliers_ampere(ptrA, ptrIdx, ptrOut, idx_size, rows, cols)
    post_call(prev_device)

    return out
>>>>>>> fd9d072e


def pipeline_test(A, batch_size):
    out = torch.zeros_like(A)
    lib.cpipeline_test(get_ptr(A), get_ptr(out), ct.c_size_t(A.numel()), ct.c_size_t(batch_size))
    return out<|MERGE_RESOLUTION|>--- conflicted
+++ resolved
@@ -13,7 +13,6 @@
 from torch import Tensor
 
 from bitsandbytes.backends import backends, ensure_backend_is_available
-from bitsandbytes.utils import QuantState
 
 from .cextension import lib
 
@@ -619,8 +618,6 @@
     return out
 
 
-<<<<<<< HEAD
-=======
 class QuantState:
     """container for quantization state components to work with Params4bit and similar classes"""
 
@@ -797,7 +794,6 @@
         )
 
 
->>>>>>> fd9d072e
 def quantize_blockwise(
     A: Tensor,
     code: Optional[torch.Tensor] = None,
@@ -1154,122 +1150,8 @@
     tuple(torch.Tensor, torch.Size, torch.dtype, int):
         The quantization state to undo the quantization.
     """
-<<<<<<< HEAD
     ensure_backend_is_available(A.device.type)
     return backends[A.device.type].quantize_4bit(A, absmax=absmax, out=out, blocksize=blocksize, compress_statistics=compress_statistics, quant_type=quant_type, quant_storage=quant_storage)
-=======
-    if A.device.type != "cuda":
-        raise NotImplementedError(f"Device type not supported for FP4 quantization: {A.device.type}")
-    if quant_type not in ["fp4", "nf4"]:
-        raise NotImplementedError(f"4-bit quantization data type {quant_type} is not implemented.")
-
-    n = A.numel()
-    input_shape = A.shape
-
-    if absmax is None:
-        blocks = n // blocksize
-        blocks += 1 if n % blocksize > 0 else 0
-        absmax = torch.zeros((blocks,), device=A.device, dtype=torch.float32)
-
-    if out is None:
-        mod = dtype2bytes[quant_storage] * 2
-        out = torch.zeros(((n + 1) // mod, 1), dtype=quant_storage, device=A.device)
-
-    assert blocksize in [4096, 2048, 1024, 512, 256, 128, 64]
-
-    prev_device = pre_call(A.device)
-    is_on_gpu([A, out, absmax])
-
-    if A.dtype == torch.float32:
-        if quant_type == "fp4":
-            lib.cquantize_blockwise_fp32_fp4(
-                get_ptr(None),
-                get_ptr(A),
-                get_ptr(absmax),
-                get_ptr(out),
-                ct.c_int32(blocksize),
-                ct.c_int(n),
-            )
-        else:
-            lib.cquantize_blockwise_fp32_nf4(
-                get_ptr(None),
-                get_ptr(A),
-                get_ptr(absmax),
-                get_ptr(out),
-                ct.c_int32(blocksize),
-                ct.c_int(n),
-            )
-    elif A.dtype == torch.float16:
-        if quant_type == "fp4":
-            lib.cquantize_blockwise_fp16_fp4(
-                get_ptr(None),
-                get_ptr(A),
-                get_ptr(absmax),
-                get_ptr(out),
-                ct.c_int32(blocksize),
-                ct.c_int(n),
-            )
-        else:
-            lib.cquantize_blockwise_fp16_nf4(
-                get_ptr(None),
-                get_ptr(A),
-                get_ptr(absmax),
-                get_ptr(out),
-                ct.c_int32(blocksize),
-                ct.c_int(n),
-            )
-    elif A.dtype == torch.bfloat16:
-        if quant_type == "fp4":
-            lib.cquantize_blockwise_bf16_fp4(
-                get_ptr(None),
-                get_ptr(A),
-                get_ptr(absmax),
-                get_ptr(out),
-                ct.c_int32(blocksize),
-                ct.c_int(n),
-            )
-        else:
-            lib.cquantize_blockwise_bf16_nf4(
-                get_ptr(None),
-                get_ptr(A),
-                get_ptr(absmax),
-                get_ptr(out),
-                ct.c_int32(blocksize),
-                ct.c_int(n),
-            )
-    else:
-        raise ValueError(f"Blockwise quantization only supports 16/32-bit floats, but got {A.dtype}")
-    post_call(A.device)
-
-    code = get_4bit_type(quant_type, device=A.device)
-
-    if compress_statistics:
-        offset = absmax.mean()
-        absmax -= offset
-        qabsmax, state2 = quantize_blockwise(absmax, blocksize=256)
-        del absmax
-        state = QuantState(
-            absmax=qabsmax,
-            shape=input_shape,
-            dtype=A.dtype,
-            blocksize=blocksize,
-            code=code,
-            quant_type=quant_type,
-            offset=offset,
-            state2=state2,
-        )
-    else:
-        state = QuantState(
-            absmax=absmax,
-            shape=input_shape,
-            dtype=A.dtype,
-            blocksize=blocksize,
-            code=code,
-            quant_type=quant_type,
-        )
-
-    return out, state
->>>>>>> fd9d072e
 
 
 def dequantize_fp4(
@@ -1326,111 +1208,8 @@
     torch.Tensor:
         Dequantized tensor.
     """
-<<<<<<< HEAD
     ensure_backend_is_available(A.device.type)
     return backends[A.device.type].dequantize_4bit(A, quant_state=quant_state, absmax=absmax, out=out, blocksize=blocksize, quant_type=quant_type)
-=======
-    if blocksize not in [2048, 4096, 1024, 512, 256, 128, 64]:
-        raise ValueError(
-            f"The blockwise of {blocksize} is not supported. Supported values: [2048, 4096, 1024, 512, 256, 128, 64]",
-        )
-    if quant_type not in ["fp4", "nf4"]:
-        raise NotImplementedError(f"4-bit quantization data type {quant_type} is not implemented.")
-
-    if quant_state is None:
-        assert absmax is not None and out is not None
-
-        quant_state = QuantState(
-            absmax=absmax,
-            shape=out.shape,
-            dtype=out.dtype,
-            blocksize=blocksize,
-            quant_type=quant_type,
-        )
-
-    else:
-        absmax = quant_state.absmax
-
-    if quant_state.nested:
-        absmax = dequantize_blockwise(quant_state.absmax, quant_state.state2)
-        absmax += quant_state.offset
-        if absmax.dtype != torch.float32:
-            absmax = absmax.float()
-
-    if out is None:
-        out = torch.empty(quant_state.shape, dtype=quant_state.dtype, device=A.device)
-
-    n = out.numel()
-
-    device = pre_call(A.device)
-    is_on_gpu([A, absmax, out])
-    if out.dtype == torch.float32:
-        if quant_state.quant_type == "fp4":
-            lib.cdequantize_blockwise_fp32_fp4(
-                get_ptr(None),
-                get_ptr(A),
-                get_ptr(absmax),
-                get_ptr(out),
-                ct.c_int(quant_state.blocksize),
-                ct.c_int(n),
-            )
-        else:
-            lib.cdequantize_blockwise_fp32_nf4(
-                get_ptr(None),
-                get_ptr(A),
-                get_ptr(absmax),
-                get_ptr(out),
-                ct.c_int(quant_state.blocksize),
-                ct.c_int(n),
-            )
-    elif out.dtype == torch.float16:
-        if quant_state.quant_type == "fp4":
-            lib.cdequantize_blockwise_fp16_fp4(
-                get_ptr(None),
-                get_ptr(A),
-                get_ptr(absmax),
-                get_ptr(out),
-                ct.c_int(quant_state.blocksize),
-                ct.c_int(n),
-            )
-        else:
-            lib.cdequantize_blockwise_fp16_nf4(
-                get_ptr(None),
-                get_ptr(A),
-                get_ptr(absmax),
-                get_ptr(out),
-                ct.c_int(quant_state.blocksize),
-                ct.c_int(n),
-            )
-    elif out.dtype == torch.bfloat16:
-        if quant_state.quant_type == "fp4":
-            lib.cdequantize_blockwise_bf16_fp4(
-                get_ptr(None),
-                get_ptr(A),
-                get_ptr(absmax),
-                get_ptr(out),
-                ct.c_int(quant_state.blocksize),
-                ct.c_int(n),
-            )
-        else:
-            lib.cdequantize_blockwise_bf16_nf4(
-                get_ptr(None),
-                get_ptr(A),
-                get_ptr(absmax),
-                get_ptr(out),
-                ct.c_int(quant_state.blocksize),
-                ct.c_int(n),
-            )
-    else:
-        raise ValueError(f"Blockwise quantization only supports 16/32-bit floats, but got {A.dtype}")
-    post_call(A.device)
-
-    is_transposed = True if A.shape[0] == 1 else False
-    if is_transposed:
-        return out.t()
-    else:
-        return out
->>>>>>> fd9d072e
 
 
 def quantize(
@@ -2267,7 +2046,6 @@
 
 
 def igemmlt(A, B, SA, SB, out=None, Sout=None, dtype=torch.int32):
-<<<<<<< HEAD
     ensure_backend_is_available(A.device.type)
     return backends[A.device.type].igemmlt(A, B, SA, SB, out=out, Sout=Sout, dtype=dtype)
 
@@ -2284,138 +2062,6 @@
 ):
     ensure_backend_is_available(A.device.type)
     return backends[A.device.type].mm_dequant(A, quant_state, row_stats, col_stats, out=out, new_row_stats=new_row_stats, new_col_stats=new_col_stats, bias=bias)
-=======
-    shapeA = SA[0]
-    shapeB = SB[0]
-    dimsA = len(shapeA)
-    dimsB = len(shapeB)
-    assert dimsB == 2, "Only two dimensional matrices are supported for argument B"
-    if dimsA == 2:
-        m = shapeA[0]
-    elif dimsA == 3:
-        m = shapeA[0] * shapeA[1]
-
-    rows = n = shapeB[0]
-    assert prod(list(shapeA)) > 0, f"Input tensor dimensions need to be > 0: {shapeA}"
-
-    # if the tensor is empty, return a transformed empty tensor with the right dimensions
-    if shapeA[0] == 0 and dimsA == 2:
-        return torch.empty((0, shapeB[0]), device=A.device, dtype=torch.float16)
-    elif shapeA[1] == 0 and dimsA == 3:
-        return torch.empty(tuple(shapeA[:2] + [shapeB[0]]), device=A.device, dtype=torch.float16)
-
-    if dimsA == 2 and out is None:
-        out, Sout = get_transform_buffer((shapeA[0], shapeB[0]), dtype, A.device, "col32", "row")
-    elif dimsA == 3 and out is None:
-        out, Sout = get_transform_buffer((shapeA[0], shapeA[1], shapeB[0]), dtype, A.device, "col32", "row")
-
-    assert dimsB != 3, "len(B.shape)==3 not supported"
-    assert A.device.type == "cuda"
-    assert B.device.type == "cuda"
-    assert A.dtype == torch.int8
-    assert B.dtype == torch.int8
-    assert out.dtype == dtype
-    assert SA[1] == "col32"
-    assert SB[1] in ["col_turing", "col_ampere"]
-    assert Sout[1] == "col32"
-    assert (
-        shapeA[-1] == shapeB[-1]
-    ), f"Matmullt only supports A @ B^T. Inner matrix dimensions do not match: A @ B = {shapeA} @ {shapeB}"
-    formatB = SB[1]
-    prev_device = A.device
-    torch.cuda.set_device(A.device)
-
-    ptr = CUBLAS_Context.get_instance().get_context(A.device)
-    ptrA = get_ptr(A)
-    ptrB = get_ptr(B)
-    ptrC = get_ptr(out)
-
-    k = shapeA[-1]
-    lda = ct.c_int32(m * 32)
-    if formatB == "col_turing":
-        # turing: tiles with rows filled up to multiple of 8 rows by 32 columns
-        # n = rows
-        ldb = ct.c_int32(((rows + 7) // 8) * 8 * 32)
-    else:
-        # ampere: tiles with rows filled up to multiple of 32 rows by 32 columns
-        # n = rows
-        ldb = ct.c_int32(((rows + 31) // 32) * 32 * 32)
-
-    ldc = ct.c_int32(m * 32)
-    m = ct.c_int32(m)
-    n = ct.c_int32(n)
-    k = ct.c_int32(k)
-
-    has_error = 0
-    ptrRowScale = get_ptr(None)
-    is_on_gpu([A, B, out])
-    if formatB == "col_turing":
-        if dtype == torch.int32:
-            has_error = lib.cigemmlt_turing_32(ptr, m, n, k, ptrA, ptrB, ptrC, ptrRowScale, lda, ldb, ldc)
-        else:
-            has_error = lib.cigemmlt_turing_8(ptr, m, n, k, ptrA, ptrB, ptrC, ptrRowScale, lda, ldb, ldc)
-    elif formatB == "col_ampere":
-        if dtype == torch.int32:
-            has_error = lib.cigemmlt_ampere_32(ptr, m, n, k, ptrA, ptrB, ptrC, ptrRowScale, lda, ldb, ldc)
-        else:
-            has_error = lib.cigemmlt_ampere_8(ptr, m, n, k, ptrA, ptrB, ptrC, ptrRowScale, lda, ldb, ldc)
-
-    if has_error == 100:  # `ERR_NOT_IMPLEMENTED` is defined as 100 in `ops.cu`
-        raise NotImplementedError("igemmlt not available (probably built with NO_CUBLASLT)")
-
-    if has_error:
-        print(f"A: {shapeA}, B: {shapeB}, C: {Sout[0]}; (lda, ldb, ldc): {(lda, ldb, ldc)}; (m, n, k): {(m, n, k)}")
-        raise Exception("cublasLt ran into an error!")
-
-    torch.cuda.set_device(prev_device)
-
-    return out, Sout
-
-
-def mm_dequant(A, quant_state, row_stats, col_stats, out=None, new_row_stats=None, new_col_stats=None, bias=None):
-    assert A.dtype == torch.int32
-    if bias is not None:
-        assert bias.dtype == torch.float16
-    out_shape = quant_state[0]
-    if len(out_shape) == 3:
-        out_shape = (out_shape[0] * out_shape[1], out_shape[2])
-
-    if out is None:
-        out = torch.empty(out_shape, dtype=torch.float16, device=A.device)
-    if new_row_stats is None:
-        new_row_stats = torch.empty(out_shape[0], dtype=torch.float32, device=A.device)
-    if new_col_stats is None:
-        new_col_stats = torch.empty(out_shape[1], dtype=torch.float32, device=A.device)
-    assert new_row_stats.shape[0] == row_stats.shape[0], f"{new_row_stats.shape} vs {row_stats.shape}"
-    assert new_col_stats.shape[0] == col_stats.shape[0], f"{new_col_stats.shape} vs {col_stats.shape}"
-
-    prev_device = pre_call(A.device)
-    ptrA = get_ptr(A)
-    ptrOut = get_ptr(out)
-    ptrRowStats = get_ptr(row_stats)
-    ptrColStats = get_ptr(col_stats)
-    ptrNewRowStats = get_ptr(new_row_stats)
-    ptrNewColStats = get_ptr(new_col_stats)
-    ptrBias = get_ptr(bias)
-    numRows = ct.c_int32(out_shape[0])
-    numCols = ct.c_int32(out_shape[1])
-
-    is_on_gpu([A, row_stats, col_stats, out, new_row_stats, new_col_stats, bias])
-    lib.cdequant_mm_int32_fp16(
-        ptrA,
-        ptrRowStats,
-        ptrColStats,
-        ptrOut,
-        ptrNewRowStats,
-        ptrNewColStats,
-        ptrBias,
-        numRows,
-        numCols,
-    )
-    post_call(prev_device)
-
-    return out
->>>>>>> fd9d072e
 
 
 def get_colrow_absmax(A, row_stats=None, col_stats=None, nnz_block_ptr=None, threshold=0.0):
@@ -2536,7 +2182,6 @@
 
 
 def double_quant(A, col_stats=None, row_stats=None, out_col=None, out_row=None, threshold=0.0):
-<<<<<<< HEAD
     ensure_backend_is_available(A.device.type)
     return backends[A.device.type].double_quant(A, col_stats=col_stats, row_stats=row_stats, out_col=out_col, out_row=out_row, threshold=threshold)
 
@@ -2544,143 +2189,6 @@
 def transform(A, to_order, from_order='row', out=None, transpose=False, state=None, ld=None):
     ensure_backend_is_available(A.device.type)
     return backends[A.device.type].transform(A, to_order, from_order=from_order, out=out, transpose=transpose, state=state, ld=ld)
-=======
-    device = A.device
-    assert A.dtype == torch.half
-    assert device.type == "cuda"
-    prev_device = pre_call(A.device)
-
-    cols = A.shape[-1]
-    if len(A.shape) == 3:
-        rows = A.shape[0] * A.shape[1]
-    else:
-        rows = A.shape[0]
-
-    if row_stats is None or col_stats is None:
-        row_stats, col_stats, nnz_row_ptr = get_colrow_absmax(A, threshold=threshold)
-
-    if out_col is None:
-        out_col = torch.zeros(A.shape, device=device, dtype=torch.int8)
-    if out_row is None:
-        out_row = torch.zeros(A.shape, device=device, dtype=torch.int8)
-
-    coo_tensor = None
-    ptrA = get_ptr(A)
-    ptrColStats = get_ptr(col_stats)
-    ptrRowStats = get_ptr(row_stats)
-    ptrOutCol = get_ptr(out_col)
-    ptrOutRow = get_ptr(out_row)
-
-    is_on_gpu([A, col_stats, row_stats, out_col, out_row])
-    if threshold > 0.0:
-        nnz = nnz_row_ptr[-1].item()
-        if nnz > 0:
-            coo_tensor = coo_zeros(A.shape[0], A.shape[1], nnz_row_ptr[-1].item(), device)
-            ptrRowIdx = get_ptr(coo_tensor.rowidx)
-            ptrColIdx = get_ptr(coo_tensor.colidx)
-            ptrVal = get_ptr(coo_tensor.values)
-            ptrRowPtr = get_ptr(nnz_row_ptr)
-
-            lib.cdouble_rowcol_quant(
-                ptrA,
-                ptrRowStats,
-                ptrColStats,
-                ptrOutCol,
-                ptrOutRow,
-                ptrRowIdx,
-                ptrColIdx,
-                ptrVal,
-                ptrRowPtr,
-                ct.c_float(threshold),
-                ct.c_int32(rows),
-                ct.c_int32(cols),
-            )
-            val, idx = torch.sort(coo_tensor.rowidx)
-            coo_tensor.rowidx = val
-            coo_tensor.colidx = coo_tensor.colidx[idx]
-            coo_tensor.values = coo_tensor.values[idx]
-        else:
-            lib.cdouble_rowcol_quant(
-                ptrA,
-                ptrRowStats,
-                ptrColStats,
-                ptrOutCol,
-                ptrOutRow,
-                None,
-                None,
-                None,
-                None,
-                ct.c_float(0.0),
-                ct.c_int32(rows),
-                ct.c_int32(cols),
-            )
-    else:
-        lib.cdouble_rowcol_quant(
-            ptrA,
-            ptrRowStats,
-            ptrColStats,
-            ptrOutCol,
-            ptrOutRow,
-            None,
-            None,
-            None,
-            None,
-            ct.c_float(threshold),
-            ct.c_int32(rows),
-            ct.c_int32(cols),
-        )
-    post_call(prev_device)
-
-    return out_row, out_col, row_stats, col_stats, coo_tensor
-
-
-def transform(A, to_order, from_order="row", out=None, transpose=False, state=None, ld=None):
-    prev_device = pre_call(A.device)
-    if state is None:
-        state = (A.shape, from_order)
-    else:
-        from_order = state[1]
-    if out is None:
-        out, new_state = get_transform_buffer(state[0], A.dtype, A.device, to_order, state[1], transpose)
-    else:
-        new_state = (state[0], to_order)  # (shape, order)
-
-    shape = state[0]
-    if len(shape) == 2:
-        dim1 = ct.c_int32(shape[0])
-        dim2 = ct.c_int32(shape[1])
-    else:
-        dim1 = ct.c_int32(shape[0] * shape[1])
-        dim2 = ct.c_int32(shape[2])
-
-    is_on_gpu([A, out])
-    if to_order == "col32":
-        if transpose:
-            lib.ctransform_row2col32T(get_ptr(A), get_ptr(out), dim1, dim2)
-        else:
-            lib.ctransform_row2col32(get_ptr(A), get_ptr(out), dim1, dim2)
-    elif to_order == "col_turing":
-        if transpose:
-            lib.ctransform_row2turingT(get_ptr(A), get_ptr(out), dim1, dim2)
-        else:
-            lib.ctransform_row2turing(get_ptr(A), get_ptr(out), dim1, dim2)
-    elif to_order == "col_ampere":
-        if transpose:
-            lib.ctransform_row2ampereT(get_ptr(A), get_ptr(out), dim1, dim2)
-        else:
-            lib.ctransform_row2ampere(get_ptr(A), get_ptr(out), dim1, dim2)
-    elif to_order == "row":
-        if from_order == "col_turing":
-            lib.ctransform_turing2row(get_ptr(A), get_ptr(out), dim1, dim2)
-        elif from_order == "col_ampere":
-            lib.ctransform_ampere2row(get_ptr(A), get_ptr(out), dim1, dim2)
-    else:
-        raise NotImplementedError(f"Transform function not implemented: From {from_order} to {to_order}")
-
-    post_call(prev_device)
-
-    return out, new_state
->>>>>>> fd9d072e
 
 
 def spmm_coo(cooA, B, out=None):
@@ -2942,34 +2450,9 @@
 
 
 def extract_outliers(A, SA, idx):
-<<<<<<< HEAD
     ensure_backend_is_available(A.device.type)
     return backends[A.device.type].extract_outliers(A, SA, idx)
 
-=======
-    shapeA = SA[0]
-    formatA = SA[1]
-    assert formatA in ["col_turing", "col_ampere"]
-    assert A.device.type == "cuda"
-
-    out = torch.zeros((shapeA[0], idx.numel()), dtype=torch.int8, device=A.device)
-
-    idx_size = ct.c_int32(idx.numel())
-    rows = ct.c_int32(shapeA[0])
-    cols = ct.c_int32(shapeA[1])
-    ptrA = get_ptr(A)
-    ptrIdx = get_ptr(idx)
-    ptrOut = get_ptr(out)
-
-    prev_device = pre_call(A.device)
-    if formatA == "col_turing":
-        lib.cextractOutliers_turing(ptrA, ptrIdx, ptrOut, idx_size, rows, cols)
-    elif formatA == "col_ampere":
-        lib.cextractOutliers_ampere(ptrA, ptrIdx, ptrOut, idx_size, rows, cols)
-    post_call(prev_device)
-
-    return out
->>>>>>> fd9d072e
 
 
 def pipeline_test(A, batch_size):
