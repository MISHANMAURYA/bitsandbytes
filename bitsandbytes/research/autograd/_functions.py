--- conflicted
+++ resolved
@@ -8,12 +8,7 @@
 from bitsandbytes.autograd._functions import GlobalOutlierPooler, MatmulLtState
 import bitsandbytes.functional as F
 
-<<<<<<< HEAD
-from bitsandbytes.autograd._functions import MatmulLtState, GlobalOutlierPooler
 from bitsandbytes.cextension import HIP_ENVIRONMENT
-
-=======
->>>>>>> fd9d072e
 
 # math.prod not compatible with python < 3.8
 def prod(iterable):
@@ -370,16 +365,11 @@
 
 def get_block_sizes(input_matrix, weight_matrix):
     input_features = input_matrix.shape[-1]
-<<<<<<< HEAD
-    output_features = (weight_matrix.shape[0] if weight_matrix.shape[1] == input_features else weight_matrix.shape[1])
+    output_features = weight_matrix.shape[0] if weight_matrix.shape[1] == input_features else weight_matrix.shape[1]
     if not HIP_ENVIRONMENT:
         array = [4096, 2048, 1024, 512, 256, 128, 64, 0]
     else:
         array = [4096, 2048, 1024, 512, 256, 128, 0]
-=======
-    output_features = weight_matrix.shape[0] if weight_matrix.shape[1] == input_features else weight_matrix.shape[1]
-    array = [4096, 2048, 1024, 512, 256, 128, 64, 0]
->>>>>>> fd9d072e
     bsz, bsz2 = 1024, 1024
     for i, k in enumerate(array):
         if input_features > array[i + 1]:
