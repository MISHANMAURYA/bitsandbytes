--- conflicted
+++ resolved
@@ -150,11 +150,7 @@
     if cc is not None:
         cc_major, cc_minor = cc.split('.')
         if int(cc_major) < 7 or (int(cc_major) == 7 and int(cc_minor) < 5):
-<<<<<<< HEAD
-            CUDASetup.get_instance().add_log_entry("WARNING: Compute capability < 7.5 detected! Proceeding to load CPU-only library...", is_warning=True)
-=======
-            cuda_setup.add_log_entry("WARNING: Compute capability < 7.5 detected! Only slow 8-bit matmul is supported for your GPU!", is_warning=True)
->>>>>>> 0f5c3948
+            CUDASetup.get_instance().add_log_entry("WARNING: Compute capability < 7.5 detected! Only slow 8-bit matmul is supported for your GPU!", is_warning=True)
         else:
             has_cublaslt = True
     return has_cublaslt
