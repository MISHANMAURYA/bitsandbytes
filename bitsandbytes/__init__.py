# Copyright (c) Facebook, Inc. and its affiliates.
#
# This source code is licensed under the MIT license found in the
# LICENSE file in the root directory of this source tree.

<<<<<<< HEAD
from . import device_setup, utils, research
=======
from . import cuda_setup, research, utils
>>>>>>> 259ad441
from .autograd._functions import (
    MatmulLtState,
    bmm_cublas,
    matmul,
    matmul_4bit,
    matmul_cublas,
    mm_cublas,
)
from .cextension import COMPILED_WITH_CUDA
from .nn import modules

if COMPILED_WITH_CUDA:
    from .optim import adam

__pdoc__ = {
    "libbitsandbytes": False,
    "optim.optimizer.Optimizer8bit": False,
    "optim.optimizer.MockArgs": False,
}

__version__ = "0.43.0.dev"

PACKAGE_GITHUB_URL = "https://github.com/TimDettmers/bitsandbytes"<|MERGE_RESOLUTION|>--- conflicted
+++ resolved
@@ -3,11 +3,7 @@
 # This source code is licensed under the MIT license found in the
 # LICENSE file in the root directory of this source tree.
 
-<<<<<<< HEAD
 from . import device_setup, utils, research
-=======
-from . import cuda_setup, research, utils
->>>>>>> 259ad441
 from .autograd._functions import (
     MatmulLtState,
     bmm_cublas,
