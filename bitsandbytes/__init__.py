--- conflicted
+++ resolved
@@ -19,13 +19,6 @@
 from .cextension import lib
 from .nn import modules
 
-<<<<<<< HEAD
-register_backend("cpu", CPUBackend)
-
-if lib and lib.compiled_with_cuda:
-    from .backends.cuda import CUDABackend
-    from .optim import adam
-=======
 # Always register the CPU backend.
 register_backend("cpu", CPUBackend())
 
@@ -63,7 +56,6 @@
 # NPU - Ascend
 # Note that we may not map 1:1 with a device type, e.g. SYCL, XLA
 # In this case, it will be up to each backend to dispatch as needed
->>>>>>> 749e06f0
 
 __pdoc__ = {
     "libbitsandbytes": False,
