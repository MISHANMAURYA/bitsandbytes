--- conflicted
+++ resolved
@@ -221,13 +221,10 @@
 
 def supports_igemmlt(device: torch.device) -> bool:
     """check if this device supports the optimized int8 kernel"""
-<<<<<<< HEAD
+    if device == torch.device("cpu"):
+        return True
     if torch.version.hip:
         return False if BNB_HIP_VERSION < 601 else True
-=======
-    if device == torch.device("cpu"):
-        return True
->>>>>>> 8561f09e
     if torch.cuda.get_device_capability(device=device) < (7, 5):
         return False
     device_name = torch.cuda.get_device_name(device=device)
