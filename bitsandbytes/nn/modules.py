# Copyright (c) Facebook, Inc. and its affiliates.
#
# This source code is licensed under the MIT license found in the
# LICENSE file in the root directory of this source tree.
from typing import Optional, TypeVar, Union, overload

import torch
import torch.nn.functional as F
from torch import Tensor, device, dtype, nn

import bitsandbytes as bnb
import bitsandbytes.functional
from bitsandbytes.autograd._functions import get_inverse_transform_indices, undo_layout
from bitsandbytes.optim import GlobalOptimManager
from bitsandbytes.utils import OutlierTracer, find_outlier_dims

T = TypeVar("T", bound="torch.nn.Module")


class StableEmbedding(torch.nn.Embedding):
    def __init__(
        self,
        num_embeddings: int,
        embedding_dim: int,
        padding_idx: Optional[int] = None,
        max_norm: Optional[float] = None,
        norm_type: float = 2.0,
        scale_grad_by_freq: bool = False,
        sparse: bool = False,
        _weight: Optional[Tensor] = None,
        device=None,
        dtype=None,
    ) -> None:
        super().__init__(
            num_embeddings,
            embedding_dim,
            padding_idx,
            max_norm,
            norm_type,
            scale_grad_by_freq,
            sparse,
            _weight,
            device,
            dtype,
        )
        self.norm = torch.nn.LayerNorm(embedding_dim, device=device)
        GlobalOptimManager.get_instance().register_module_override(
            self, "weight", {"optim_bits": 32}
        )

    def reset_parameters(self) -> None:
        torch.nn.init.xavier_uniform_(self.weight)
        self._fill_padding_idx_with_zero()

    """ !!! This is a redefinition of _fill_padding_idx_with_zero in torch.nn.Embedding
        to make the Layer compatible with Pytorch < 1.9.
        This means that if this changes in future PyTorch releases this need to change too
        which is cumbersome. However, with this we can ensure compatibility with previous
        PyTorch releases.
    """

    def _fill_padding_idx_with_zero(self) -> None:
        if self.padding_idx is not None:
            with torch.no_grad():
                self.weight[self.padding_idx].fill_(0)

    def forward(self, input: Tensor) -> Tensor:
        emb = F.embedding(
            input,
            self.weight,
            self.padding_idx,
            self.max_norm,
            self.norm_type,
            self.scale_grad_by_freq,
            self.sparse,
        )

        # always apply layer norm in full precision
        emb = emb.to(torch.get_default_dtype())

        return self.norm(emb).to(self.weight.dtype)


class Embedding(torch.nn.Embedding):
    def __init__(
        self,
        num_embeddings: int,
        embedding_dim: int,
        padding_idx: Optional[int] = None,
        max_norm: Optional[float] = None,
        norm_type: float = 2.0,
        scale_grad_by_freq: bool = False,
        sparse: bool = False,
        _weight: Optional[Tensor] = None,
    ) -> None:
        super().__init__(
            num_embeddings,
            embedding_dim,
            padding_idx,
            max_norm,
            norm_type,
            scale_grad_by_freq,
            sparse,
            _weight,
        )
        GlobalOptimManager.get_instance().register_module_override(
            self, "weight", {"optim_bits": 32}
        )

    def reset_parameters(self) -> None:
        torch.nn.init.xavier_uniform_(self.weight)
        self._fill_padding_idx_with_zero()

    """ !!! This is a redefinition of _fill_padding_idx_with_zero in torch.nn.Embedding
        to make the Layer compatible with Pytorch < 1.9.
        This means that if this changes in future PyTorch releases this need to change too
        which is cumbersome. However, with this we can ensure compatibility with previous
        PyTorch releases.
    """

    def _fill_padding_idx_with_zero(self) -> None:
        if self.padding_idx is not None:
            with torch.no_grad():
                self.weight[self.padding_idx].fill_(0)

    def forward(self, input: Tensor) -> Tensor:
        emb = F.embedding(
            input,
            self.weight,
            self.padding_idx,
            self.max_norm,
            self.norm_type,
            self.scale_grad_by_freq,
            self.sparse,
        )

        return emb

<<<<<<< HEAD
class Params4bit(torch.nn.Parameter):
    def __new__(cls, data=None, requires_grad=True, quant_state=None, blocksize=64, compress_statistics=True, quant_type='fp4'):
        if data is None:
            data = torch.empty(0)

        self = torch.Tensor._make_subclass(cls, data, requires_grad)
        self.blocksize = blocksize
        self.compress_statistics = compress_statistics
        self.quant_type = quant_type
        self.quant_state = quant_state
        self.data = data
        return self

    def cuda(self, device):
        w = self.data.contiguous().half().cuda(device)
        w_4bit, quant_state = bnb.functional.quantize_4bit(w, blocksize=self.blocksize, compress_statistics=self.compress_statistics, quant_type=self.quant_type)
        self.data = w_4bit
        self.quant_state = quant_state

        return self

    @overload
    def to(self: T, device: Optional[Union[int, device]] = ..., dtype: Optional[Union[dtype, str]] = ..., non_blocking: bool = ...,) -> T:
        ...

    @overload
    def to(self: T, dtype: Union[dtype, str], non_blocking: bool = ...) -> T:
        ...

    @overload
    def to(self: T, tensor: Tensor, non_blocking: bool = ...) -> T:
        ...

    def to(self, *args, **kwargs):
        device, dtype, non_blocking, convert_to_format = torch._C._nn._parse_to(*args, **kwargs)

        if (device is not None and device.type == "cuda" and self.data.device.type == "cpu"):
            return self.cuda(device)
        else:
            s = self.quant_state
            if s is not None:
                # make sure the quantization state is on the right device
                s[0] = s[0].to(device)
                if self.compress_statistics:
                    # TODO: refactor this. This is a nightmare
                    # for 4-bit: 
                    # state = [qabsmax, input_shape, A.dtype, blocksize, [offset, state2], quant_type]
                    # state2 = [absmax, input_shape, A.dtype, blocksize, None, quant_type]
                    #s[-2][0] = s[-2][0].to(device) # offset
                    #s[-2][1][0] = s[-2][1][0].to(device) # nested absmax

                    # for 8-bit
                    s[-2][0] = s[-2][0].to(device) # offset
                    s[-2][1][0] = s[-2][1][0].to(device) # nested quantiation state statitics
                    s[-2][1][1] = s[-2][1][1].to(device) # nested quantiation codebook
            new_param = Params4bit(super().to(device=device, dtype=dtype, non_blocking=non_blocking),
                                  requires_grad=self.requires_grad, quant_state=self.quant_state,
                                   blocksize=self.blocksize, compress_statistics=self.compress_statistics,
                                   quant_type=self.quant_type)

            return new_param

class Linear4bit(nn.Linear):
    def __init__(self, input_features, output_features, bias=True, compute_dtype=None, compress_statistics=True, quant_type='fp4'):
        super().__init__(input_features, output_features, bias)
        self.weight = Params4bit(self.weight.data, requires_grad=False, compress_statistics=compress_statistics, quant_type=quant_type)
        self.compute_dtype = compute_dtype

    def forward(self, x: torch.Tensor):
        # weights are cast automatically as Int8Params, but the bias has to be cast manually
        if self.bias is not None and self.bias.dtype != x.dtype:
            self.bias.data = self.bias.data.to(x.dtype)

        if getattr(self.weight, 'quant_state', None) is None:
            print('FP4 quantization state not initialized. Please call .cuda() or .to(device) on the LinearFP4 layer first.')
        inp_dtype = x.dtype
        if self.compute_dtype is not None:
            x = x.to(self.compute_dtype)

        bias = None if self.bias is None else self.bias.to(self.compute_dtype)
        out = bnb.matmul_4bit(x, self.weight.t(), bias=bias, quant_state=self.weight.quant_state)

        out = out.to(inp_dtype)

        return out

class LinearFP4(Linear4bit):
    def __init__(self, input_features, output_features, bias=True, compute_dtype=None, compress_statistics=True):
        super().__init__(input_features, output_features, bias, compute_dtype, compress_statistics, 'fp4')

class LinearNF4(Linear4bit):
    def __init__(self, input_features, output_features, bias=True, compute_dtype=None, compress_statistics=True):
        super().__init__(input_features, output_features, bias, compute_dtype, compress_statistics, 'nf4')

=======
class OutlierAwareLinear(nn.Linear):
    def __init__(self, input_features, output_features, bias=True):
        super().__init__(input_features, output_features, bias)
        self.outlier_dim = None
        self.is_quantized = False

    def forward_with_outliers(self, x, outlier_idx):
        raise NotImplementedError('Please override the `forward_with_outliers(self, x, outlier_idx)` function')

    def quantize_weight(self, w, outlier_idx):
        raise NotImplementedError('Please override the `quantize_weights(self, w, outlier_idx)` function')

    def forward(self, x):
        if self.outlier_dim is None:
            tracer = OutlierTracer.get_instance()
            if not tracer.is_initialized():
                print('Please use OutlierTracer.initialize(model) before using the OutlierAwareLinear layer')
            outlier_idx = tracer.get_outliers(self.weight)
            #print(outlier_idx, tracer.get_hvalue(self.weight))
            self.outlier_dim = outlier_idx

        if not self.is_quantized:
            w = self.quantize_weight(self.weight, self.outlier_dim)
            self.weight.data.copy_(w)
            self.is_quantized = True

        return self.forward_with_outliers(x, self.outlier_dim)
>>>>>>> 9e7cdc9e


class Int8Params(torch.nn.Parameter):
    def __new__(
        cls,
        data=None,
        requires_grad=True,
        has_fp16_weights=False,
        CB=None,
        SCB=None,
    ):
        cls.has_fp16_weights = has_fp16_weights
        cls.CB = None
        cls.SCB = None
        if data is None:
            data = torch.empty(0)
        return torch.Tensor._make_subclass(cls, data, requires_grad)

    def cuda(self, device):
        if self.has_fp16_weights:
            return super().cuda(device)
        else:
            # we store the 8-bit rows-major weight
            # we convert this weight to the turning/ampere weight during the first inference pass
            B = self.data.contiguous().half().cuda(device)
            CB, CBt, SCB, SCBt, coo_tensorB = bnb.functional.double_quant(B)
            del CBt
            del SCBt
            self.data = CB
            setattr(self, "CB", CB)
            setattr(self, "SCB", SCB)

        return self

    @overload
    def to(
        self: T,
        device: Optional[Union[int, device]] = ...,
        dtype: Optional[Union[dtype, str]] = ...,
        non_blocking: bool = ...,
    ) -> T:
        ...

    @overload
    def to(self: T, dtype: Union[dtype, str], non_blocking: bool = ...) -> T:
        ...

    @overload
    def to(self: T, tensor: Tensor, non_blocking: bool = ...) -> T:
        ...

    def to(self, *args, **kwargs):
        device, dtype, non_blocking, convert_to_format = torch._C._nn._parse_to(
            *args, **kwargs
        )

        if (
            device is not None
            and device.type == "cuda"
            and self.data.device.type == "cpu"
        ):
            return self.cuda(device)
        else:
            new_param = Int8Params(
                super().to(
                    device=device, dtype=dtype, non_blocking=non_blocking
                ),
                requires_grad=self.requires_grad,
                has_fp16_weights=self.has_fp16_weights,
            )
            new_param.CB = self.CB
            new_param.SCB = self.SCB

            return new_param



class Linear8bitLt(nn.Linear):
    def __init__(self, input_features, output_features, bias=True, has_fp16_weights=True,
                       memory_efficient_backward=False, threshold=0.0, index=None):
        super().__init__(input_features, output_features, bias)
        assert not memory_efficient_backward, "memory_efficient_backward is no longer required and the argument is deprecated in 0.37.0 and will be removed in 0.39.0"
        self.state = bnb.MatmulLtState()
        self.index = index

        self.state.threshold = threshold
        self.state.has_fp16_weights = has_fp16_weights
        self.state.memory_efficient_backward = memory_efficient_backward
        if threshold > 0.0 and not has_fp16_weights:
            self.state.use_pool = True

        self.weight = Int8Params(self.weight.data, has_fp16_weights=has_fp16_weights, requires_grad=has_fp16_weights)

    def _save_to_state_dict(self, destination, prefix, keep_vars):
        if not self.state.has_fp16_weights and self.state.CB is None and self.state.CxB is not None:
            # reorder weight layout back from ampere/turing to row
            reorder_layout = True
            weight_clone = self.weight.data.clone()
        else:
            reorder_layout = False

        try:
            if reorder_layout:
                self.weight.data = undo_layout(self.state.CxB, self.state.tile_indices)

            super()._save_to_state_dict(destination, prefix, keep_vars)

            # we only need to save SCB as extra data, because CB for quantized weights is already stored in weight.data
            weight_name = "SCB"

            # case 1: .cuda was called, SCB is in self.weight
            param_from_weight = getattr(self.weight, weight_name)
            # case 2: self.init_8bit_state was called, SCB is in self.state
            param_from_state = getattr(self.state, weight_name)

            key_name = prefix + f"{weight_name}"
            if param_from_weight is not None:
                destination[key_name] = param_from_weight if keep_vars else param_from_weight.detach()
            elif not self.state.has_fp16_weights and param_from_state is not None:
                destination[key_name] = param_from_state if keep_vars else param_from_state.detach()
        finally:
            if reorder_layout:
                self.weight.data = weight_clone

    def _load_from_state_dict(self, state_dict, prefix, local_metadata, strict,
                              missing_keys, unexpected_keys, error_msgs):
        super()._load_from_state_dict(state_dict, prefix, local_metadata, strict, missing_keys, unexpected_keys,
                                      error_msgs)
        for key in unexpected_keys:
            input_name = key[len(prefix):]
            if input_name == "SCB":
                if self.weight.SCB is None:
                    # buffers not yet initialized, can't call them directly without
                    raise RuntimeError("Loading a quantized checkpoint into non-quantized Linear8bitLt is "
                                       "not supported. Please call module.cuda() before module.load_state_dict()")

                input_param = state_dict[key]
                self.weight.SCB.copy_(input_param)
                unexpected_keys.remove(key)

    def init_8bit_state(self):
        self.state.CB = self.weight.CB
        self.state.SCB = self.weight.SCB
        self.weight.CB = None
        self.weight.SCB = None

    def forward(self, x: torch.Tensor):
        self.state.is_training = self.training
        if self.weight.CB is not None:
            self.init_8bit_state()

        # weights are cast automatically as Int8Params, but the bias has to be cast manually
        if self.bias is not None and self.bias.dtype != x.dtype:
            self.bias.data = self.bias.data.to(x.dtype)

        out = bnb.matmul(x, self.weight, bias=self.bias, state=self.state)

        if not self.state.has_fp16_weights:
            if self.state.CB is not None and self.state.CxB is not None:
                # we converted 8-bit row major to turing/ampere format in the first inference pass
                # we no longer need the row-major weight
                del self.state.CB
                self.weight.data = self.state.CxB
        return out


class SwitchBackLinearBnb(nn.Linear):
    def __init__(
        self,
        input_features,
        output_features,
        bias=True,
        has_fp16_weights=True,
        memory_efficient_backward=False,
        threshold=0.0,
        index=None,
    ):
        super().__init__(
            input_features, output_features, bias
        )
        self.state = bnb.MatmulLtState()
        self.index = index

        self.state.threshold = threshold
        self.state.has_fp16_weights = has_fp16_weights
        self.state.memory_efficient_backward = memory_efficient_backward
        if threshold > 0.0 and not has_fp16_weights:
            self.state.use_pool = True

        self.weight = Int8Params(
            self.weight.data, has_fp16_weights=has_fp16_weights, requires_grad=has_fp16_weights
        )

    def init_8bit_state(self):
        self.state.CB = self.weight.CB
        self.state.SCB = self.weight.SCB
        self.weight.CB = None
        self.weight.SCB = None

    def forward(self, x):
        self.state.is_training = self.training

        if self.weight.CB is not None:
            self.init_8bit_state()

        out = bnb.matmul_mixed(x.half(), self.weight.half(), bias=None, state=self.state) + self.bias<|MERGE_RESOLUTION|>--- conflicted
+++ resolved
@@ -136,7 +136,6 @@
 
         return emb
 
-<<<<<<< HEAD
 class Params4bit(torch.nn.Parameter):
     def __new__(cls, data=None, requires_grad=True, quant_state=None, blocksize=64, compress_statistics=True, quant_type='fp4'):
         if data is None:
@@ -231,35 +230,6 @@
     def __init__(self, input_features, output_features, bias=True, compute_dtype=None, compress_statistics=True):
         super().__init__(input_features, output_features, bias, compute_dtype, compress_statistics, 'nf4')
 
-=======
-class OutlierAwareLinear(nn.Linear):
-    def __init__(self, input_features, output_features, bias=True):
-        super().__init__(input_features, output_features, bias)
-        self.outlier_dim = None
-        self.is_quantized = False
-
-    def forward_with_outliers(self, x, outlier_idx):
-        raise NotImplementedError('Please override the `forward_with_outliers(self, x, outlier_idx)` function')
-
-    def quantize_weight(self, w, outlier_idx):
-        raise NotImplementedError('Please override the `quantize_weights(self, w, outlier_idx)` function')
-
-    def forward(self, x):
-        if self.outlier_dim is None:
-            tracer = OutlierTracer.get_instance()
-            if not tracer.is_initialized():
-                print('Please use OutlierTracer.initialize(model) before using the OutlierAwareLinear layer')
-            outlier_idx = tracer.get_outliers(self.weight)
-            #print(outlier_idx, tracer.get_hvalue(self.weight))
-            self.outlier_dim = outlier_idx
-
-        if not self.is_quantized:
-            w = self.quantize_weight(self.weight, self.outlier_dim)
-            self.weight.data.copy_(w)
-            self.is_quantized = True
-
-        return self.forward_with_outliers(x, self.outlier_dim)
->>>>>>> 9e7cdc9e
 
 
 class Int8Params(torch.nn.Parameter):
@@ -426,6 +396,32 @@
         return out
 
 
+class OutlierAwareLinear(nn.Linear):
+    def __init__(self, input_features, output_features, bias=True):
+        super().__init__(input_features, output_features, bias)
+        self.outlier_dim = None
+        self.is_quantized = False
+
+    def forward_with_outliers(self, x, outlier_idx):
+        raise NotImplementedError('Please override the `forward_with_outliers(self, x, outlier_idx)` function')
+
+    def quantize_weight(self, w, outlier_idx):
+        raise NotImplementedError('Please override the `quantize_weights(self, w, outlier_idx)` function')
+
+    def forward(self, x):
+        if self.outlier_dim is None:
+            tracer = OutlierTracer.get_instance()
+            if not tracer.is_initialized():
+                print('Please use OutlierTracer.initialize(model) before using the OutlierAwareLinear layer')
+            outlier_idx = tracer.get_outliers(self.weight)
+            #print(outlier_idx, tracer.get_hvalue(self.weight))
+            self.outlier_dim = outlier_idx
+
+        if not self.is_quantized:
+            w = self.quantize_weight(self.weight, self.outlier_dim)
+            self.weight.data.copy_(w)
+            self.is_quantized = True
+
 class SwitchBackLinearBnb(nn.Linear):
     def __init__(
         self,
