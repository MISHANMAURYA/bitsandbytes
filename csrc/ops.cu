// Copyright (c) Facebook, Inc. and its affiliates.
//
// This source code is licensed under the MIT license found in the
// LICENSE file in the root directory of this source tree.

#include <ops.cuh>
#include <kernels.cuh>
#include <cub/device/device_scan.cuh>
#include <limits>
#include <BinSearch.h>
#include <cassert>
#include <common.h>


using namespace BinSearch;
using std::cout;
using std::endl;

void histogramScatterAdd2D(float* histogram, int *index1, int *index2, float *src, int maxidx1, int n)
{
  int threads = 512;
  int num_blocks = n/threads;
  num_blocks = n % threads == 0 ? num_blocks : num_blocks + 1;
  kHistogramScatterAdd2D<<<num_blocks, 512>>>(histogram, index1, index2, src, maxidx1, n);
  CUDA_CHECK_RETURN(cudaPeekAtLastError());
}

template <typename T> void estimateQuantiles(T *A, float *code, float offset, int n)
{
  int num_blocks = n/4096;
  num_blocks = n % 4096 == 0 ? num_blocks : num_blocks + 1;
	CUDA_CHECK_RETURN(cudaMemset(code, 0, 256*sizeof(float)));
  kEstimateQuantiles<T><<<num_blocks, 512>>>(A, code, offset, std::numeric_limits<T>::max(), n);
  CUDA_CHECK_RETURN(cudaPeekAtLastError());
}

void quantize(float *code, float *A, unsigned char *out, int n)
{
  int num_blocks = n/1024;
  num_blocks = n % 1024 == 0 ? num_blocks : num_blocks + 1;
  kQuantize<<<num_blocks, 1024>>>(code, A, out, n);
  CUDA_CHECK_RETURN(cudaPeekAtLastError());
}

void dequantize(float *code, unsigned char *A, float *out, int n)
{
  int num_blocks = n/1024;
  num_blocks = n % 1024 == 0 ? num_blocks : num_blocks + 1;
  kDequantize<<<num_blocks, 1024>>>(code, A, out, n);
  CUDA_CHECK_RETURN(cudaPeekAtLastError());
}

template <typename T, int STOCHASTIC, int DATA_TYPE> void quantizeBlockwise(float * code, T *A, float *absmax, unsigned char *out, float *rand, int rand_offset, int blocksize, const int n)
{
  int num_blocks = n/blocksize;
  num_blocks = n % blocksize == 0 ? num_blocks : num_blocks + 1;

  if(blocksize == 4096)
    kQuantizeBlockwise<T, 4096, 4, STOCHASTIC, 0><<<num_blocks, 1024>>>(code, A, absmax, out, rand, rand_offset, n);
  else if(blocksize == 2048)
<<<<<<< HEAD
    kQuantizeBlockwise<T, 2048, 4, 0, DATA_TYPE><<<num_blocks, 512>>>(code, A, absmax, out, rand, rand_offset, n);
  else if(blocksize == 1024)
    kQuantizeBlockwise<T, 1024, 4, 0, DATA_TYPE><<<num_blocks, 256>>>(code, A, absmax, out, rand, rand_offset, n);
  else if(blocksize == 512)
    kQuantizeBlockwise<T, 512, 2, 0, DATA_TYPE><<<num_blocks, 256>>>(code, A, absmax, out, rand, rand_offset, n);
  else if(blocksize == 256)
    kQuantizeBlockwise<T, 256, 2, 0, DATA_TYPE><<<num_blocks, 128>>>(code, A, absmax, out, rand, rand_offset, n);
  else if(blocksize == 128)
    kQuantizeBlockwise<T, 128, 2, 0, DATA_TYPE><<<num_blocks, 64>>>(code, A, absmax, out, rand, rand_offset, n);
  else if(blocksize == 64)
    kQuantizeBlockwise<T, 64, 2, 0, DATA_TYPE><<<num_blocks, 32>>>(code, A, absmax, out, rand, rand_offset, n);
=======
    kQuantizeBlockwise<T, 2048, 4, STOCHASTIC><<<num_blocks, 512>>>(code, A, absmax, out, rand, rand_offset, n);
  else if(blocksize == 1024)
    kQuantizeBlockwise<T, 1024, 4, STOCHASTIC><<<num_blocks, 256>>>(code, A, absmax, out, rand, rand_offset, n);
  else if(blocksize == 512)
    kQuantizeBlockwise<T, 512, 2, STOCHASTIC><<<num_blocks, 256>>>(code, A, absmax, out, rand, rand_offset, n);
  else if(blocksize == 256)
    kQuantizeBlockwise<T, 256, 2, STOCHASTIC><<<num_blocks, 128>>>(code, A, absmax, out, rand, rand_offset, n);
  else if(blocksize == 128)
    kQuantizeBlockwise<T, 128, 2, STOCHASTIC><<<num_blocks, 64>>>(code, A, absmax, out, rand, rand_offset, n);
  else if(blocksize == 64)
    kQuantizeBlockwise<T, 64, 1, STOCHASTIC><<<num_blocks, 64>>>(code, A, absmax, out, rand, rand_offset, n);
>>>>>>> 9e7cdc9e


  CUDA_CHECK_RETURN(cudaPeekAtLastError());
}

template<typename T, int DATA_TYPE> void dequantizeBlockwise(float *code, unsigned char *A, float *absmax, T *out, int blocksize, const int n)
{
  int num_blocks = n/blocksize;
  num_blocks = n % blocksize == 0 ? num_blocks : num_blocks + 1;
  int tile_size = (DATA_TYPE > 0) ? 1024 : 512;

  if(DATA_TYPE > 0)
    kDequantizeBlockwise<T, 512, 64, 8, DATA_TYPE><<<(n+tile_size-1)/tile_size, 64>>>(code, A, absmax, out, blocksize/2, n);
  else
    kDequantizeBlockwise<T, 512, 64, 8, DATA_TYPE><<<(n+tile_size-1)/tile_size, 64>>>(code, A, absmax, out, blocksize, n);

  CUDA_CHECK_RETURN(cudaPeekAtLastError());
}


//void matmul4bite(half *A, unsigned char *B, half*out, int lda, int ldb, int rowsA, int colsA, int colsB)
//{
//	int num_blocks = (colsB+32-1)/32;
//	kMatmul_inference_4bit<NF4, half, half, half><<<num_blocks, 256>>>(A, B, out, lda, ldb, rowsA, colsA, colsB);
//  CUDA_CHECK_RETURN(cudaPeekAtLastError());
//}


template<typename T, int OPTIMIZER> void optimizer32bit(T* g, T* p,
                float* state1, float* state2, float *unorm, float max_unorm, float param_norm,
                const float beta1, const float beta2, const float eps, const float weight_decay,
                const int step, const float lr, const float gnorm_scale, bool skip_zeros, const int n)
{
  int num_blocks = n/4096;
  num_blocks = n % 4096 == 0 ? num_blocks : num_blocks + 1;
	switch(OPTIMIZER)
	{
		case ADAM:
      if(max_unorm > 0.0f)
			{
				CUDA_CHECK_RETURN(cudaMemset(unorm, 0, 1*sizeof(float)));
        kPreconditionOptimizer32bit2State<T, OPTIMIZER, 4096, 8><<<num_blocks, 512>>>(g, p, state1, state2, unorm, beta1, beta2, eps, weight_decay, step, lr, gnorm_scale, n);
        CUDA_CHECK_RETURN(cudaPeekAtLastError());
      }
			kOptimizer32bit2State<T, OPTIMIZER><<<num_blocks, 1024>>>(g, p, state1, state2, unorm, max_unorm, param_norm, beta1, beta2, eps, weight_decay, step, lr, gnorm_scale, skip_zeros, n);
      CUDA_CHECK_RETURN(cudaPeekAtLastError());
			break;
		case MOMENTUM:
    case RMSPROP:
    case ADAGRAD:
      if(max_unorm > 0.0f)
			{
				CUDA_CHECK_RETURN(cudaMemset(unorm, 0, 1*sizeof(float)));
				kPreconditionOptimizer32bit1State<T, OPTIMIZER, 4096, 8><<<num_blocks, 512>>>(g, p, state1, unorm, beta1, beta2, eps, weight_decay, step, lr, gnorm_scale, n);
        CUDA_CHECK_RETURN(cudaPeekAtLastError());
			}

			kOptimizer32bit1State<T, OPTIMIZER><<<num_blocks, 1024>>>(g, p, state1, unorm, max_unorm, param_norm, beta1, beta2, eps, weight_decay, step, lr, gnorm_scale, skip_zeros, n);
      CUDA_CHECK_RETURN(cudaPeekAtLastError());
			break;
    case LION:
      // in lion, the momentum update after the parameter update
      kOptimizer32bit1State<T, OPTIMIZER><<<num_blocks, 1024>>>(g, p, state1, unorm, max_unorm, param_norm, beta1, beta2, eps, weight_decay, step, lr, gnorm_scale, skip_zeros, n);
      CUDA_CHECK_RETURN(cudaPeekAtLastError());

      if(max_unorm > 0.0f)
      {
        CUDA_CHECK_RETURN(cudaMemset(unorm, 0, 1*sizeof(float)));
        kPreconditionOptimizer32bit1State<T, OPTIMIZER, 4096, 8><<<num_blocks, 512>>>(g, p, state1, unorm, beta1, beta2, eps, weight_decay, step, lr, gnorm_scale, n);
        CUDA_CHECK_RETURN(cudaPeekAtLastError());
      }
      break;
	}
}

template<typename T, int OPTIMIZER> void optimizerStatic8bit(T* p, T* g,
                unsigned char* state1, unsigned char* state2,
                float *unorm, float max_unorm, float param_norm,
                float beta1, float beta2,
                float eps, int step, float lr,
                float* quantiles1, float* quantiles2,
                float* max1, float* max2, float* new_max1, float* new_max2,
                float weight_decay,
                const float gnorm_scale, int n)
{
  int num_blocks = n/4096;
  num_blocks = n % 4096 == 0 ? num_blocks : num_blocks + 1;

  if(max_unorm > 0.0f){ CUDA_CHECK_RETURN(cudaMemset(unorm, 0, 1*sizeof(float))); }

	switch(OPTIMIZER)
	{
		case ADAM:
			CUDA_CHECK_RETURN(cudaMemset(new_max1, 0, 1*sizeof(float)));
			CUDA_CHECK_RETURN(cudaMemset(new_max2, 0, 1*sizeof(float)));
			kPreconditionOptimizerStatic8bit2State<T, OPTIMIZER><<<num_blocks, 256>>>(p, g, state1, state2, unorm, beta1, beta2, eps, step, quantiles1, quantiles2, max1, max2, new_max1, new_max2, gnorm_scale, n);
			CUDA_CHECK_RETURN(cudaPeekAtLastError());
			kOptimizerStatic8bit2State<T, OPTIMIZER><<<num_blocks, 1024>>>(p, g, state1, state2, unorm, max_unorm, param_norm, beta1, beta2, eps, step, lr,
																														quantiles1, quantiles2, max1, max2, new_max1, new_max2, weight_decay, gnorm_scale, n);
			CUDA_CHECK_RETURN(cudaPeekAtLastError());
		break;
		case MOMENTUM:
    case RMSPROP:
    case ADAGRAD:
			CUDA_CHECK_RETURN(cudaMemset(new_max1, 0, 1*sizeof(float)));
			kPreconditionOptimizerStatic8bit1State<T, OPTIMIZER><<<num_blocks, 256>>>(p, g, state1, unorm, beta1, beta2, eps, step, quantiles1, max1, new_max1, weight_decay, gnorm_scale, n);
			CUDA_CHECK_RETURN(cudaPeekAtLastError());
			kOptimizerStatic8bit1State<T, OPTIMIZER><<<num_blocks, 1024>>>(p, g, state1, unorm, max_unorm, param_norm, beta1, beta2, eps, step, lr,
																														quantiles1, max1, new_max1, weight_decay, gnorm_scale, n);
			CUDA_CHECK_RETURN(cudaPeekAtLastError());
			break;
    case LION:
      // in lion, the momentum update happens after the parameter update
      kOptimizerStatic8bit1State<T, OPTIMIZER><<<num_blocks, 1024>>>(p, g, state1, unorm, max_unorm, param_norm, beta1, beta2, eps, step, lr,
                                                            quantiles1, max1, new_max1, weight_decay, gnorm_scale, n);
      CUDA_CHECK_RETURN(cudaPeekAtLastError());

      CUDA_CHECK_RETURN(cudaMemset(new_max1, 0, 1*sizeof(float)));
      kPreconditionOptimizerStatic8bit1State<T, OPTIMIZER><<<num_blocks, 256>>>(p, g, state1, unorm, beta1, beta2, eps, step, quantiles1, max1, new_max1, weight_decay, gnorm_scale, n);
      CUDA_CHECK_RETURN(cudaPeekAtLastError());
      break;
		default:
			break;
	}
}

#define BLOCKSIZE_2STATE 2048
#define NUM_2STATE 8
#define BLOCKSIZE_1STATE 2048
#define NUM_1STATE 8

template<typename T, int OPTIMIZER> void optimizerStatic8bitBlockwise(T* p, T* g,
                unsigned char* state1, unsigned char* state2, float beta1, float beta2, float eps, int step, float lr,
                float* quantiles1, float* quantiles2, float* absmax1, float* absmax2, float weight_decay, const float gnorm_scale, bool skip_zeros, int n)
{

	int num_blocks = 0;
	switch(OPTIMIZER)
	{
		case ADAM:
			num_blocks = n/BLOCKSIZE_2STATE;
			num_blocks = n % BLOCKSIZE_2STATE == 0 ? num_blocks : num_blocks + 1;
			kOptimizerStatic8bit2StateBlockwise<T, OPTIMIZER, BLOCKSIZE_2STATE, NUM_2STATE><<<num_blocks, BLOCKSIZE_2STATE/NUM_2STATE>>>(p, g, state1, state2, beta1, beta2, eps, step, lr,
																														quantiles1, quantiles2, absmax1, absmax2, weight_decay, gnorm_scale, skip_zeros, n);
			CUDA_CHECK_RETURN(cudaPeekAtLastError());
		break;
		case MOMENTUM:
		case RMSPROP:
    case ADAGRAD:
    case LION:
			num_blocks = n/BLOCKSIZE_1STATE;
			num_blocks = n % BLOCKSIZE_1STATE == 0 ? num_blocks : num_blocks + 1;
			kOptimizerStatic8bit1StateBlockwise<T, OPTIMIZER, BLOCKSIZE_1STATE, NUM_1STATE><<<num_blocks, BLOCKSIZE_1STATE/NUM_1STATE>>>(p, g, state1, beta1, beta2, eps, step, lr,
																														quantiles1, absmax1, weight_decay, gnorm_scale, skip_zeros, n);
			CUDA_CHECK_RETURN(cudaPeekAtLastError());
		break;
	}
}



template<typename T> void percentileClipping(T * g, float *gnorm_vec, int step, const int n)
{
  int num_blocks = n/2048;
  num_blocks = n % 2048 == 0 ? num_blocks : num_blocks + 1;
	CUDA_CHECK_RETURN(cudaMemset(&gnorm_vec[step % 100], 0, 1*sizeof(float)));
  kPercentileClipping<T, 2048, 4><<<num_blocks, 512>>>(g, gnorm_vec, step, n);
  CUDA_CHECK_RETURN(cudaPeekAtLastError());
}

void gemmex(Context *context, bool transposeA, bool transposeB, int m, int n, int k, void *A, void *B, void *C, int lda, int ldb, int ldc)
{
  const int falpha = 1;
  const int fbeta = 0;
  const void * alpha = &falpha;
  const void * beta = &fbeta;
	cublasStatus_t status;

			status = cublasGemmEx(context->m_handle,
					transposeA ? CUBLAS_OP_T : CUBLAS_OP_N,
					transposeB ? CUBLAS_OP_T : CUBLAS_OP_N,
					m, n,	k,
					alpha, A, CUDA_R_8I, lda, B, CUDA_R_8I, ldb, beta,
					C, CUDA_R_32I, ldc,
          CUDA_R_32I, CUBLAS_GEMM_DEFAULT_TENSOR_OP);

    if (status != CUBLAS_STATUS_SUCCESS)
    {
      std::cout << "CUBLAS ERROR: Status " << status << std::endl;
    }

}

void strided_gemmex(Context *context, bool transposeA, bool transposeB, int m, int n, int k, void *A, void *B, void *C, int lda, int ldb, int ldc,
                    long long int strideA, long long int strideB, long long int strideC, int batchCount)
{
  const int falpha = 1;
  const int fbeta = 0;
  const void * alpha = &falpha;
  const void * beta = &fbeta;
	cublasStatus_t status;

  //cout << transposeA << transposeB << endl;
  //printf("%i %i %i\n", m,n,k);
  //printf("%i %i %i\n", lda,ldb,ldc);
  //printf("%i %i %i\n", strideA, strideB, strideC);
  //printf("%i\n", batchCount);

			status = cublasGemmStridedBatchedEx(context->m_handle,
					transposeA ? CUBLAS_OP_T : CUBLAS_OP_N,
					transposeB ? CUBLAS_OP_T : CUBLAS_OP_N,
					m, n,	k,
					alpha, A, CUDA_R_8I, lda, (long long int)strideA, B, CUDA_R_8I, ldb, (long long int)strideB, beta,
					C, CUDA_R_32I, ldc, (long long int)strideC, batchCount,
          CUDA_R_32I, CUBLAS_GEMM_DEFAULT);

    if (status != CUBLAS_STATUS_SUCCESS)
    {
      std::cout << "CUBLAS ERROR: Status " << status << std::endl;
    }

}

int roundoff(int v, int d) {
    return (v + d - 1) / d * d;
}


#ifdef NO_CUBLASLT
#else
template<int ORDER> cublasLtOrder_t get_order()
{
	switch(ORDER)
	{
		case ROW:
      return CUBLASLT_ORDER_ROW;
			break;
    case COL:
      return CUBLASLT_ORDER_COL;
      break;
    case COL32:
      return CUBLASLT_ORDER_COL32;
      break;
    case COL_TURING:
      return CUBLASLT_ORDER_COL4_4R2_8C;
      break;
    case COL_AMPERE:
      return CUBLASLT_ORDER_COL32_2R_4R4;
      break;
		default:
			break;
  }

	return CUBLASLT_ORDER_ROW;
}

template cublasLtOrder_t get_order<ROW>();
template cublasLtOrder_t get_order<COL>();
template cublasLtOrder_t get_order<COL32>();
template cublasLtOrder_t get_order<COL_TURING>();
template cublasLtOrder_t get_order<COL_AMPERE>();
#endif


template<int ORDER> int get_leading_dim(int dim1, int dim2)
{
	switch(ORDER)
	{
		case ROW:
      return dim2;
			break;
    case COL:
      return dim1;
      break;
    case COL32:
      // 32*row tiles
      return dim1*32;
      break;
    case COL_TURING:
      return 32*roundoff(dim1, 8);
      break;
    case COL_AMPERE:
      // 32*32 tiles
      return 32*roundoff(dim1, 32);
      break;
		default:
			return 0;
			break;
  }
}

template int get_leading_dim<ROW>(int dim1, int dim2);
template int get_leading_dim<COL>(int dim1, int dim2);
template int get_leading_dim<COL32>(int dim1, int dim2);

template <typename T, int SRC, int TARGET, bool transpose, int DTYPE> void transform(cublasLtHandle_t ltHandle, T *A, T *out, int dim1, int dim2)
{
#ifdef NO_CUBLASLT
#else
  cublasLtOrder_t orderA = get_order<SRC>();
  cublasLtOrder_t orderOut = get_order<TARGET>();
  int ldA = get_leading_dim<SRC>(dim1, dim2);
  int ldOut = get_leading_dim<TARGET>(dim1, dim2);

  cublasLtMatrixLayout_t A_desc = NULL, out_desc = NULL;
  cublasLtMatrixTransformDesc_t A2Out_desc = NULL;
  cublasOperation_t opTranspose = CUBLAS_OP_T;
  float transformAlpha = 1.0f, transformBeta = 0.0f;


  if(DTYPE == 8)
  {
    checkCublasStatus(cublasLtMatrixLayoutCreate(&A_desc, CUDA_R_8I, dim1, dim2, ldA));
    checkCublasStatus(cublasLtMatrixLayoutCreate(&out_desc, CUDA_R_8I, dim1, dim2, ldOut));
  }
  else if(DTYPE == 32)
  {
    checkCublasStatus(cublasLtMatrixLayoutCreate(&A_desc, CUDA_R_32I, dim1, dim2, ldA));
    checkCublasStatus(cublasLtMatrixLayoutCreate(&out_desc, CUDA_R_32I, dim1, dim2, ldOut));
  }
  else
  {
    printf("ERROR WRONG TYPE FOR TRANSFORM: %i\n", DTYPE);
  }

  checkCublasStatus(cublasLtMatrixLayoutSetAttribute(A_desc, CUBLASLT_MATRIX_LAYOUT_ORDER, &orderA, sizeof(orderA)));
  checkCublasStatus(cublasLtMatrixLayoutSetAttribute(out_desc, CUBLASLT_MATRIX_LAYOUT_ORDER, &orderOut, sizeof(orderOut)));

  checkCublasStatus(cublasLtMatrixTransformDescCreate(&A2Out_desc, CUDA_R_32F));

  if(transpose){ checkCublasStatus(cublasLtMatrixTransformDescSetAttribute(A2Out_desc, CUBLASLT_MATRIX_TRANSFORM_DESC_TRANSA, &opTranspose, sizeof(opTranspose))); }

  checkCublasStatus(cublasLtMatrixTransform(ltHandle, A2Out_desc, &transformAlpha, A, A_desc, &transformBeta, NULL, NULL, out, out_desc, 0));

  if (A_desc) checkCublasStatus(cublasLtMatrixLayoutDestroy(A_desc));
  if (out_desc) checkCublasStatus(cublasLtMatrixLayoutDestroy(out_desc));
  if (A2Out_desc) checkCublasStatus(cublasLtMatrixTransformDescDestroy(A2Out_desc));
#endif
}

template void transform<int8_t, ROW, COL, false, 8>(cublasLtHandle_t ltHandle, int8_t *A, int8_t *out, int dim1, int dim2);
template void transform<int8_t, ROW, ROW, false, 8>(cublasLtHandle_t ltHandle, int8_t *A, int8_t *out, int dim1, int dim2);
template void transform<int8_t, ROW, COL32, false, 8>(cublasLtHandle_t ltHandle, int8_t *A, int8_t *out, int dim1, int dim2);
template void transform<int32_t, ROW, COL32, false, 32>(cublasLtHandle_t ltHandle, int32_t *A, int32_t *out, int dim1, int dim2);
template void transform<int8_t, ROW, COL_TURING, false, 8>(cublasLtHandle_t ltHandle, int8_t *A, int8_t *out, int dim1, int dim2);
template void transform<int8_t, ROW, COL_AMPERE, false, 8>(cublasLtHandle_t ltHandle, int8_t *A, int8_t *out, int dim1, int dim2);
template void transform<int8_t, COL32, ROW, false, 8>(cublasLtHandle_t ltHandle, int8_t *A, int8_t *out, int dim1, int dim2);
template void transform<int32_t, COL32, ROW, false, 32>(cublasLtHandle_t ltHandle, int32_t *A, int32_t *out, int dim1, int dim2);

template <int FORMATB, int DTYPE_OUT, int SCALE_ROWS> int igemmlt(cublasLtHandle_t ltHandle, int m, int n, int k, const int8_t *A, const int8_t *B, void *C, float *row_scale, int lda, int ldb, int ldc)
{
#ifdef NO_CUBLASLT
  cout << "" << endl;
  cout << "=============================================" << endl;
  cout << "ERROR: Your GPU does not support Int8 Matmul!" << endl;
  cout << "=============================================" << endl;
  cout << "" << endl;
  assert(false);

	return 0;
#else
    int has_error = 0;
    cublasLtMatmulDesc_t matmulDesc = NULL;
    cublasLtMatrixLayout_t Adesc = NULL, Bdesc = NULL, Cdesc = NULL;
    cublasOperation_t opT = CUBLAS_OP_T;
    cublasLtPointerMode_t alphaVec = CUBLASLT_POINTER_MODE_ALPHA_DEVICE_VECTOR_BETA_ZERO;
    cublasLtOrder_t col32 = CUBLASLT_ORDER_COL32;
    cublasLtOrder_t col_turing = CUBLASLT_ORDER_COL4_4R2_8C;
    cublasLtOrder_t col_ampere = CUBLASLT_ORDER_COL32_2R_4R4;

    has_error |= checkCublasStatus(cublasLtMatrixLayoutCreate(&Adesc, CUDA_R_8I, m, k, lda));
    has_error |= checkCublasStatus(cublasLtMatrixLayoutCreate(&Bdesc, CUDA_R_8I, n, k, ldb));

    has_error |= checkCublasStatus(cublasLtMatrixLayoutSetAttribute(Adesc, CUBLASLT_MATRIX_LAYOUT_ORDER, &col32, sizeof(col32)));
    if(FORMATB == COL_TURING)
      has_error |= checkCublasStatus(cublasLtMatrixLayoutSetAttribute(Bdesc, CUBLASLT_MATRIX_LAYOUT_ORDER, &col_turing, sizeof(col_turing)));
    else
      has_error |= checkCublasStatus(cublasLtMatrixLayoutSetAttribute(Bdesc, CUBLASLT_MATRIX_LAYOUT_ORDER, &col_ampere, sizeof(col_ampere)));

    if(DTYPE_OUT == 32)
    {
      has_error |= checkCublasStatus(cublasLtMatmulDescCreate(&matmulDesc, CUBLAS_COMPUTE_32I, CUDA_R_32I));
      has_error |= checkCublasStatus(cublasLtMatmulDescSetAttribute(matmulDesc, CUBLASLT_MATMUL_DESC_TRANSB, &opT, sizeof(opT)));
      has_error |= checkCublasStatus(cublasLtMatrixLayoutCreate(&Cdesc, CUDA_R_32I, m, n, ldc));
      has_error |= checkCublasStatus(cublasLtMatrixLayoutSetAttribute(Cdesc, CUBLASLT_MATRIX_LAYOUT_ORDER, &col32, sizeof(col32)));
      int alpha = 1, beta = 0;
      has_error |= checkCublasStatus(cublasLtMatmul(ltHandle, matmulDesc,&alpha, A, Adesc, B, Bdesc, &beta, (int32_t*)C, Cdesc, (int32_t*)C, Cdesc, NULL, NULL, 0, 0));
    }
    else
    {
      has_error |= checkCublasStatus(cublasLtMatmulDescCreate(&matmulDesc, CUBLAS_COMPUTE_32I, CUDA_R_32F));
      has_error |= checkCublasStatus(cublasLtMatmulDescSetAttribute(matmulDesc, CUBLASLT_MATMUL_DESC_TRANSB, &opT, sizeof(opT)));
      has_error |= checkCublasStatus(cublasLtMatrixLayoutCreate(&Cdesc, CUDA_R_8I, m, n, ldc));
      has_error |= checkCublasStatus(cublasLtMatrixLayoutSetAttribute(Cdesc, CUBLASLT_MATRIX_LAYOUT_ORDER, &col32, sizeof(col32)));
      if(!SCALE_ROWS)
      {
        float alpha = 1.0f, beta = 0.0f;
        has_error |= checkCublasStatus(cublasLtMatmul(ltHandle, matmulDesc,&alpha, A, Adesc, B, Bdesc, &beta, (int8_t*)C, Cdesc, (int8_t*)C, Cdesc, NULL, NULL, 0, 0));
      }
      else
      {
        has_error |= checkCublasStatus(cublasLtMatmulDescSetAttribute(matmulDesc, CUBLASLT_MATMUL_DESC_POINTER_MODE, &alphaVec, sizeof(alphaVec)));
        has_error |= checkCublasStatus(cublasLtMatmul(ltHandle, matmulDesc, row_scale, A, Adesc, B, Bdesc, NULL, (int8_t*)C, Cdesc, (int8_t*)C, Cdesc, NULL, NULL, 0, 0));
      }
    }


    if (Cdesc) has_error |= checkCublasStatus(cublasLtMatrixLayoutDestroy(Cdesc));
    if (Bdesc) has_error |= checkCublasStatus(cublasLtMatrixLayoutDestroy(Bdesc));
    if (Adesc) has_error |= checkCublasStatus(cublasLtMatrixLayoutDestroy(Adesc));
    if (matmulDesc) has_error |= checkCublasStatus(cublasLtMatmulDescDestroy(matmulDesc));
    if(has_error == 1)
      printf("error detected");

    return has_error;
#endif
}

int fill_up_to_nearest_multiple(int value, int multiple)
{
  return value + (value % multiple == 0 ? 0 : (multiple - (value % multiple)));
}

void dequant_mm_int32_fp16(int *A, float *rowStats, float *colStats, half *out, float* newRowStats, float* newcolStats, half *bias, int numRows, int numCols)
{
  int threads = 512;
  int tileCols = fill_up_to_nearest_multiple(numCols, 32);
  int n = numRows*tileCols;
  int subtile_rows = 128;
  int tilesize = 32*subtile_rows;
  int num_blocks = numRows/subtile_rows;
  num_blocks += (numRows % subtile_rows == 0) ? 0 : 1;
  num_blocks = num_blocks*(tileCols/32);
  assert(threads <= tilesize);

  kdequant_mm_int32_fp16<4, 128, 512><<<num_blocks, threads>>>(A, rowStats, colStats, out, newRowStats, newcolStats, bias, numRows, numCols, tileCols, n);
  CUDA_CHECK_RETURN(cudaPeekAtLastError());
}

#define STATS_THREADS 64
#define STATS_ITEMS 4
#define STATS_ROWS 16
void getColRowStats(half * A, float *rowStats, float *colStats, int *nnz_count_row, float nnz_threshold, int rows, int cols)
{
  int tile_cols = STATS_THREADS*STATS_ITEMS;
  int tiledCols = fill_up_to_nearest_multiple(cols, tile_cols);
  int tiledRows = fill_up_to_nearest_multiple(rows, STATS_ROWS);
	int row_tiles = (tiledRows/STATS_ROWS);
	int col_tiles = (tiledCols/tile_cols);
	row_tiles = row_tiles > 0 ? row_tiles : 1;
	col_tiles = col_tiles > 0 ? col_tiles : 1;
  int num_blocks = row_tiles * col_tiles;

  if(nnz_threshold == 0.0)
    kgetColRowStats<half, STATS_THREADS, STATS_ITEMS, STATS_ROWS, STATS_THREADS*STATS_ITEMS, 0><<<num_blocks, STATS_THREADS>>>(A, rowStats, colStats, nnz_count_row, nnz_threshold, rows, cols, tiledRows, tiledCols);
  else if(nnz_threshold != 0.0)
    kgetColRowStats<half, STATS_THREADS, STATS_ITEMS, STATS_ROWS, STATS_THREADS*STATS_ITEMS, 1><<<num_blocks, STATS_THREADS>>>(A, rowStats, colStats, nnz_count_row, nnz_threshold, rows, cols, tiledRows, tiledCols);
  CUDA_CHECK_RETURN(cudaPeekAtLastError());

}

void doubleRowColQuant(half * A, float *rowStats, float *colStats, char *out_col_normed, char *out_row_normed, int *rowidx, int *colidx, half *val, int *nnz_block_ptr, float threshold, int rows, int cols)
{
  int threads = 64;
  int items_per_thread = 4;
  int tile_cols = threads*items_per_thread;
  int tile_rows = 16;
  int tiledCols = fill_up_to_nearest_multiple(cols, tile_cols);
  int tiledRows = fill_up_to_nearest_multiple(rows, tile_rows);
	int row_tiles = (tiledRows/tile_rows);
	int col_tiles = (tiledCols/tile_cols);
	row_tiles = row_tiles > 0 ? row_tiles : 1;
	col_tiles = col_tiles > 0 ? col_tiles : 1;
  int num_blocks = row_tiles * col_tiles;


  if(threshold > 0.0f)
    kDoubleRowColQuant<64, 4, 16, 64*4, 1><<<num_blocks, threads>>>(A, rowStats, colStats, out_col_normed, out_row_normed, rowidx, colidx, val, nnz_block_ptr, threshold, rows, cols, tiledCols);
  else
    kDoubleRowColQuant<64, 4, 16, 64*4, 0><<<num_blocks, threads>>>(A, rowStats, colStats, out_col_normed, out_row_normed, rowidx, colidx, val, nnz_block_ptr, threshold, rows, cols, tiledCols);

  CUDA_CHECK_RETURN(cudaPeekAtLastError());
}

template <int FORMAT, int TRANSPOSE> void transformRowToFormat(char * A, char *out, int rows, int cols)
{
  int threads = 256;
  int items_per_thread = 8;
  // we load 128 column values per warp
  int tile_cols = 32*items_per_thread;
  int tile_rows = 32;
  int tiledCols = fill_up_to_nearest_multiple(cols, tile_cols);
  int tiledRows = fill_up_to_nearest_multiple(rows, tile_rows);
	int row_tiles = (tiledRows/tile_rows);
	int col_tiles = (tiledCols/tile_cols);
	row_tiles = row_tiles > 0 ? row_tiles : 1;
	col_tiles = col_tiles > 0 ? col_tiles : 1;
  int num_blocks = row_tiles * col_tiles;

  int outCols = fill_up_to_nearest_multiple(cols, 32);
  int outRows = fill_up_to_nearest_multiple(rows, 32);
  if(FORMAT == COL_TURING)
  {
    if(TRANSPOSE)
      outRows = fill_up_to_nearest_multiple(cols, 8);
    else
      outRows = fill_up_to_nearest_multiple(rows, 8);
  }
  else if(FORMAT == COL_AMPERE)
  {
    if(TRANSPOSE)
      outRows = fill_up_to_nearest_multiple(cols, 32);
    else
      outRows = fill_up_to_nearest_multiple(rows, 32);
  }
  else
  {
    if(TRANSPOSE)
    {
      outCols = fill_up_to_nearest_multiple(rows, 32);
      outRows = cols;
    }
  }

  kTransformRowToFormat<256, 8, 32, 32*8, TRANSPOSE, FORMAT><<<num_blocks, threads>>>(A, out, rows, cols, tiledCols, outRows, outCols);
  CUDA_CHECK_RETURN(cudaPeekAtLastError());
}

void spmm_coo(cusparseHandle_t handle, int *A_rowidx, int *A_colidx, half *A_vals, int A_nnz, int A_rows, int A_cols, int B_cols, int ldb, half *B, int ldc, half* C, bool transposed_B)
{

#ifdef NO_CUBLASLT
#else

    cusparseSpMatDescr_t descA;
    cusparseDnMatDescr_t descB, descC;

    float alpha = 1.0f;
    float beta = 0.0f;
    void *dBuffer = NULL;
    size_t bufferSize = 0;

    CHECK_CUSPARSE( cusparseCreateCoo(&descA, A_rows, A_cols, A_nnz,
                                      A_rowidx, A_colidx, A_vals,
                                      CUSPARSE_INDEX_32I,
                                      CUSPARSE_INDEX_BASE_ZERO, CUDA_R_16F) );
    // Create dense matrix C
    CHECK_CUSPARSE( cusparseCreateDnMat(&descC, A_rows, B_cols, ldc, C,
                                        CUDA_R_16F, CUSPARSE_ORDER_ROW) );
    // Create dense matrix B
    if(transposed_B)
    {
      int tmp = A_cols;
      A_cols = B_cols;
      B_cols = tmp;
    }

    CHECK_CUSPARSE( cusparseCreateDnMat(&descB, A_cols, B_cols, ldb, B,
                                        CUDA_R_16F, CUSPARSE_ORDER_ROW) );
    // allocate an external buffer if needed
    CHECK_CUSPARSE( cusparseSpMM_bufferSize(
                                 handle,
                                 CUSPARSE_OPERATION_NON_TRANSPOSE,
                                 transposed_B ? CUSPARSE_OPERATION_TRANSPOSE : CUSPARSE_OPERATION_NON_TRANSPOSE,
                                 &alpha, descA, descB, &beta, descC, CUDA_R_32F,
                                 CUSPARSE_SPMM_ALG_DEFAULT, &bufferSize) );
    CUDA_CHECK_RETURN( cudaMalloc(&dBuffer, bufferSize) );

    // execute SpMM
    CHECK_CUSPARSE( cusparseSpMM(handle,
                                 CUSPARSE_OPERATION_NON_TRANSPOSE,
                                 transposed_B ? CUSPARSE_OPERATION_TRANSPOSE : CUSPARSE_OPERATION_NON_TRANSPOSE,
                                 &alpha, descA, descB, &beta, descC, CUDA_R_32F,
                                 CUSPARSE_SPMM_ALG_DEFAULT, dBuffer));

    // destroy matrix/vector descriptors
    CHECK_CUSPARSE( cusparseDestroySpMat(descA) );
    CHECK_CUSPARSE( cusparseDestroyDnMat(descB) );
    CHECK_CUSPARSE( cusparseDestroyDnMat(descC) );
    CUDA_CHECK_RETURN( cudaFree(dBuffer) );
#endif
}

template <typename T, int BITS> void spmm_coo_very_sparse_naive(int *max_count, int *max_idx, int *offset_rowidx, int *rowidx, int *colidx, half *values, T *B, half *out, float *dequant_stats, int nnz_rows, int nnz, int rowsA, int rowsB, int colsB)
{

  kspmm_coo_very_sparse_naive<T, 8, BITS><<<nnz_rows, 256>>>(max_count, max_idx, offset_rowidx, rowidx, colidx, values, B, out, dequant_stats, nnz, rowsA, rowsB, colsB);
  CUDA_CHECK_RETURN(cudaPeekAtLastError());
}


template <int FORMAT> void extractOutliers(char * A, int *idx, char *out, int idx_size, int rows, int cols)
{
  int threads = 256;
  // we load 128 column values per warp
  int tiledCols = tiledCols = fill_up_to_nearest_multiple(cols, 32);
  int tiledRows = 0;

	int num_blocks = idx_size;

  if(FORMAT == COL_TURING)
  {
      tiledRows = fill_up_to_nearest_multiple(rows, 8);
  }
  else if(FORMAT == COL_AMPERE)
  {
      tiledRows = fill_up_to_nearest_multiple(rows, 32);
	}

  kExtractOutliers<FORMAT><<<num_blocks, threads>>>(A, idx, out, idx_size, rows, cols, tiledRows, tiledCols);
  CUDA_CHECK_RETURN(cudaPeekAtLastError());
}




template <typename T> void gemm_host(int m, int n, int k, T * A,  T* B,  T * out,  int lda, int ldb, int ldc, int bits)
{

	int num_blocks = (m+31)/32;

	//cout << num_blocks << endl;
	//cout << lda << endl;
	//cout << ldb << endl;
	//cout << ldc << endl;

	//cout << m << endl;
	//cout << n << endl;
	//cout << k << endl;
  //if(bits == 32)
    //gemm_device<T, 32, 128><<< num_blocks, 128, 0, 0 >>>(m,  n,  k, A,  B,  out, lda, ldb, ldc);
    //gemm_device<T, 32, 32><<< num_blocks, 32, 0, 0 >>>(m,  n,  k, A,  B,  out, lda, ldb, ldc);
  if(bits == 16)
    //gemm_device<T, 16, 256><<< num_blocks, 256, 0, 0 >>>(m,  n,  k, A,  B,  out, lda, ldb, ldc);
    gemm_device<T, 16, 160><<< num_blocks, 160, 0, 0 >>>(m,  n,  k, A,  B,  out, lda, ldb, ldc);
    //gemm_device<T, 16, 128><<< num_blocks, 128, 0, 0 >>>(m,  n,  k, A,  B,  out, lda, ldb, ldc);
    //gemm_device<T, 16, 96><<< num_blocks, 96, 0, 0 >>>(m,  n,  k, A,  B,  out, lda, ldb, ldc);
    //gemm_device<T, 16, 32><<< num_blocks, 32, 0, 0 >>>(m,  n,  k, A,  B,  out, lda, ldb, ldc);
    //gemm_device<T, 16, 64><<< num_blocks, 64, 0, 0 >>>(m,  n,  k, A,  B,  out, lda, ldb, ldc);
}

template <typename T> void gemm_4bit_inference(int m, int n, int k, T * A,  unsigned char* B,  float *absmax, T * out,  int lda, int ldb, int ldc, int blocksize)
{

	int num_blocks = (m+31)/32;

	//cout << num_blocks << endl;
	//cout << lda << endl;
	//cout << ldb << endl;
	//cout << ldc << endl;

	//cout << m << endl;
	//cout << n << endl;
	//cout << k << endl;
  kgemm_4bit_inference<T, 160><<< num_blocks, 160, 0, 0 >>>(m,  n,  k, A,  B, absmax, out, lda, ldb, ldc, blocksize);
  //kgemm_4bit_inference<T, 32><<< num_blocks, 32, 0, 0 >>>(m,  n,  k, A,  B, absmax, out, lda, ldb, ldc, blocksize);
}

template <typename T, int FUNC> void func(T *A, T *B, T value, long n)
{
  int threads = 512;
  int blocks = n/threads;
  blocks = n % threads == 0 ? blocks : blocks + 1;
  blocks = blocks > 65535 ? 65535 : blocks;
  kfunc<T, FUNC><<<blocks, 512>>>(A, B, value, n);
  CUDA_CHECK_RETURN(cudaPeekAtLastError());
}

//==============================================================
//                   TEMPLATE DEFINITIONS
//==============================================================

template void func<float, FILL>(float *A, float *B, float value, long n);
template void func<unsigned char, FILL>(unsigned char *A, unsigned char *B, unsigned char value, long n);
template void func<float, ARANGE>(float *A, float *B, float value, long n);
template void func<float, _MUL>(float *A, float *B, float value, long n);

template void gemm_4bit_inference<half>(int m, int n, int k, half * A,  unsigned char* B,  float *absmax, half * out,  int lda, int ldb, int ldc, int blocksize);
//template void gemm_host<float>(int m, int n, int k, float * A,  float* B,  float * out,  int lda, int ldb, int ldc, int bits);
template void gemm_host<half>(int m, int n, int k, half * A,  half* B,  half * out,  int lda, int ldb, int ldc, int bits);
template void extractOutliers<COL_TURING>(char * A, int *idx, char *out, int idx_size, int rows, int cols);
template void extractOutliers<COL_AMPERE>(char * A, int *idx, char *out, int idx_size, int rows, int cols);

template void spmm_coo_very_sparse_naive<half, 16>(int *max_count, int *max_idx, int *offset_rowidx, int *rowidx, int *colidx, half *values, half *B, half *out, float *dequant_stats, int nnz_rows, int nnz, int rowsA, int rowsB, int colsB);
template void spmm_coo_very_sparse_naive<signed char, 8>(int *max_count, int *max_idx, int *offset_rowidx, int *rowidx, int *colidx, half *values, signed char *B, half *out, float *dequant_stats, int nnz_rows, int nnz, int rowsA, int rowsB, int colsB);

template int igemmlt<COL_TURING, 32, 0>(cublasLtHandle_t ltHandle, int m, int n, int k, const int8_t *A, const int8_t *B, void *C, float *row_scale, int lda, int ldb, int ldc);
template int igemmlt<COL_TURING, 8, 0>(cublasLtHandle_t ltHandle, int m, int n, int k, const int8_t *A, const int8_t *B, void *C, float *row_scale, int lda, int ldb, int ldc);
template int igemmlt<COL_TURING, 8, 1>(cublasLtHandle_t ltHandle, int m, int n, int k, const int8_t *A, const int8_t *B, void *C, float *row_scale, int lda, int ldb, int ldc);
template int igemmlt<COL_AMPERE, 32, 0>(cublasLtHandle_t ltHandle, int m, int n, int k, const int8_t *A, const int8_t *B, void *C, float *row_scale, int lda, int ldb, int ldc);
template int igemmlt<COL_AMPERE, 8, 0>(cublasLtHandle_t ltHandle, int m, int n, int k, const int8_t *A, const int8_t *B, void *C, float *row_scale, int lda, int ldb, int ldc);
template int igemmlt<COL_AMPERE, 8, 1>(cublasLtHandle_t ltHandle, int m, int n, int k, const int8_t *A, const int8_t *B, void *C, float *row_scale, int lda, int ldb, int ldc);

template void transformRowToFormat<COL32, 0>(char * A, char *out, int rows, int cols);
template void transformRowToFormat<COL32, 1>(char * A, char *out, int rows, int cols);
template void transformRowToFormat<COL_TURING, 0>(char * A, char *out, int rows, int cols);
template void transformRowToFormat<COL_TURING, 1>(char * A, char *out, int rows, int cols);
template void transformRowToFormat<COL_AMPERE, 0>(char * A, char *out, int rows, int cols);
template void transformRowToFormat<COL_AMPERE, 1>(char * A, char *out, int rows, int cols);

template void estimateQuantiles(half *A, float *code, float offset, int n);
template void estimateQuantiles(float *A, float *code, float offset, int n);

template void quantizeBlockwise<half, 1, General8bit>(float * code, half *A, float *absmax, unsigned char *out, float* rand, int rand_offset, int blocksize, const int n);
template void quantizeBlockwise<float, 1, General8bit>(float * code, float *A, float *absmax, unsigned char *out, float* rand, int rand_offset, int blocksize, const int n);
template void quantizeBlockwise<half, 0, General8bit>(float * code, half *A, float *absmax, unsigned char *out, float* rand, int rand_offset, int blocksize, const int n);
template void quantizeBlockwise<float, 0, General8bit>(float * code, float *A, float *absmax, unsigned char *out, float* rand, int rand_offset, int blocksize, const int n);
template void quantizeBlockwise<half, 0, FP4>(float * code, half *A, float *absmax, unsigned char *out, float* rand, int rand_offset, int blocksize, const int n);
template void quantizeBlockwise<float, 0, FP4>(float * code, float *A, float *absmax, unsigned char *out, float* rand, int rand_offset, int blocksize, const int n);
template void quantizeBlockwise<half, 0, NF4>(float * code, half *A, float *absmax, unsigned char *out, float* rand, int rand_offset, int blocksize, const int n);
template void quantizeBlockwise<float, 0, NF4>(float * code, float *A, float *absmax, unsigned char *out, float* rand, int rand_offset, int blocksize, const int n);
template void dequantizeBlockwise<half, General8bit>(float *code, unsigned char *A, float *absmax, half *out, int blocksize, const int n);
template void dequantizeBlockwise<float, General8bit>(float *code, unsigned char *A, float *absmax, float *out, int blocksize, const int n);
template void dequantizeBlockwise<half, FP4>(float *code, unsigned char *A, float *absmax, half *out, int blocksize, const int n);
template void dequantizeBlockwise<float, FP4>(float *code, unsigned char *A, float *absmax, float *out, int blocksize, const int n);
template void dequantizeBlockwise<half, NF4>(float *code, unsigned char *A, float *absmax, half *out, int blocksize, const int n);
template void dequantizeBlockwise<float, NF4>(float *code, unsigned char *A, float *absmax, float *out, int blocksize, const int n);

#define MAKE_optimizer32bit(name, gtype) \
template void optimizer32bit<gtype, name>(gtype* g, gtype* p, \
                float* state1, float* state2, float* unorm, float max_unorm, float param_norm, \
                const float beta1, const float beta2, const float eps, const float weight_decay, \
                const int step, const float lr, const float gnorm_scale, const bool skip_zeros, const int n);

MAKE_optimizer32bit(ADAM, half)
MAKE_optimizer32bit(ADAM, float)
MAKE_optimizer32bit(ADAM, __nv_bfloat16)
MAKE_optimizer32bit(MOMENTUM, half)
MAKE_optimizer32bit(MOMENTUM, float)
MAKE_optimizer32bit(RMSPROP, half)
MAKE_optimizer32bit(RMSPROP, float)
MAKE_optimizer32bit(LION, half)
MAKE_optimizer32bit(LION, float)
MAKE_optimizer32bit(ADAGRAD, half)
MAKE_optimizer32bit(ADAGRAD, float)

#define MAKE_optimizerStatic8bit(name, gtype) \
template void optimizerStatic8bit<gtype, name>(gtype* p, gtype* g, unsigned char* state1, unsigned char* state2, \
                float *unorm, float max_unorm, float param_norm, \
                float beta1, float beta2, \
                float eps, int step, float lr,  \
                float* quantiles1, float* quantiles2, \
                float* max1, float* max2, float* new_max1, float* new_max2, \
                float weight_decay, \
                const float gnorm_scale, int n); \

MAKE_optimizerStatic8bit(ADAM, half)
MAKE_optimizerStatic8bit(ADAM, float)
MAKE_optimizerStatic8bit(MOMENTUM, half)
MAKE_optimizerStatic8bit(MOMENTUM, float)
MAKE_optimizerStatic8bit(RMSPROP, half)
MAKE_optimizerStatic8bit(RMSPROP, float)
MAKE_optimizerStatic8bit(LION, half)
MAKE_optimizerStatic8bit(LION, float)

#define MAKE_optimizerStatic8bitBlockwise(gtype, optim_name) \
template void optimizerStatic8bitBlockwise<gtype, optim_name>(gtype* p, gtype* g, \
                unsigned char* state1, unsigned char* state2, float beta1, float beta2, float eps, int step, float lr,  \
                float* quantiles1, float* quantiles2, float* absmax1, float* absmax2, float weight_decay, const float gnorm_scale, bool skip_zeros, int n); \

MAKE_optimizerStatic8bitBlockwise(half, ADAM);
MAKE_optimizerStatic8bitBlockwise(float, ADAM);
MAKE_optimizerStatic8bitBlockwise(half, MOMENTUM);
MAKE_optimizerStatic8bitBlockwise(float, MOMENTUM);
MAKE_optimizerStatic8bitBlockwise(half, RMSPROP);
MAKE_optimizerStatic8bitBlockwise(float, RMSPROP);
MAKE_optimizerStatic8bitBlockwise(half, LION);
MAKE_optimizerStatic8bitBlockwise(float, LION);
MAKE_optimizerStatic8bitBlockwise(half, ADAGRAD);
MAKE_optimizerStatic8bitBlockwise(float, ADAGRAD);

template void percentileClipping(float * g, float *gnorm_vec, int step, const int n);
template void percentileClipping(half * g, float *gnorm_vec, int step, const int n);

MAKE_optimizerStatic8bitBlockwise(__nv_bfloat16, ADAM);<|MERGE_RESOLUTION|>--- conflicted
+++ resolved
@@ -58,7 +58,6 @@
   if(blocksize == 4096)
     kQuantizeBlockwise<T, 4096, 4, STOCHASTIC, 0><<<num_blocks, 1024>>>(code, A, absmax, out, rand, rand_offset, n);
   else if(blocksize == 2048)
-<<<<<<< HEAD
     kQuantizeBlockwise<T, 2048, 4, 0, DATA_TYPE><<<num_blocks, 512>>>(code, A, absmax, out, rand, rand_offset, n);
   else if(blocksize == 1024)
     kQuantizeBlockwise<T, 1024, 4, 0, DATA_TYPE><<<num_blocks, 256>>>(code, A, absmax, out, rand, rand_offset, n);
@@ -70,19 +69,6 @@
     kQuantizeBlockwise<T, 128, 2, 0, DATA_TYPE><<<num_blocks, 64>>>(code, A, absmax, out, rand, rand_offset, n);
   else if(blocksize == 64)
     kQuantizeBlockwise<T, 64, 2, 0, DATA_TYPE><<<num_blocks, 32>>>(code, A, absmax, out, rand, rand_offset, n);
-=======
-    kQuantizeBlockwise<T, 2048, 4, STOCHASTIC><<<num_blocks, 512>>>(code, A, absmax, out, rand, rand_offset, n);
-  else if(blocksize == 1024)
-    kQuantizeBlockwise<T, 1024, 4, STOCHASTIC><<<num_blocks, 256>>>(code, A, absmax, out, rand, rand_offset, n);
-  else if(blocksize == 512)
-    kQuantizeBlockwise<T, 512, 2, STOCHASTIC><<<num_blocks, 256>>>(code, A, absmax, out, rand, rand_offset, n);
-  else if(blocksize == 256)
-    kQuantizeBlockwise<T, 256, 2, STOCHASTIC><<<num_blocks, 128>>>(code, A, absmax, out, rand, rand_offset, n);
-  else if(blocksize == 128)
-    kQuantizeBlockwise<T, 128, 2, STOCHASTIC><<<num_blocks, 64>>>(code, A, absmax, out, rand, rand_offset, n);
-  else if(blocksize == 64)
-    kQuantizeBlockwise<T, 64, 1, STOCHASTIC><<<num_blocks, 64>>>(code, A, absmax, out, rand, rand_offset, n);
->>>>>>> 9e7cdc9e
 
 
   CUDA_CHECK_RETURN(cudaPeekAtLastError());
